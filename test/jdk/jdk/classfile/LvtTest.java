--- conflicted
+++ resolved
@@ -172,19 +172,10 @@
                               }));
         });
 
-<<<<<<< HEAD
-        ClassFile cf = ClassFile.read(new ByteArrayInputStream(bytes));
-        Method main = cf.methods[1];
-        LocalVariableTable_attribute lvt = (LocalVariableTable_attribute) ((Code_attribute) main.attributes.get("Code")).attributes.get("LocalVariableTable");
-        LocalVariableTable_attribute.Entry[] entries = lvt.local_variable_table;
-
-        assertEquals(entries.length, 3);
-=======
         var c = Classfile.parse(bytes);
         var main = c.methods().get(1);
         var lvt = main.code().get().findAttribute(Attributes.LOCAL_VARIABLE_TABLE).get();
         var lvs = lvt.localVariables();
->>>>>>> f91c55a3
 
         assertEquals(lvs.size(), 3);
         List<ExpectedLvRecord> expected = List.of(
