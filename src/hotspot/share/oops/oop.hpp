--- conflicted
+++ resolved
@@ -335,20 +335,7 @@
   // for code generation
   static int mark_offset_in_bytes()      { return offset_of(oopDesc, _mark); }
   static int klass_offset_in_bytes()     {
-<<<<<<< HEAD
     assert(!UseCompactObjectHeaders, "don't use klass_offset_in_bytes() with compact headers");
-=======
-#ifdef _LP64
-    if (UseCompactObjectHeaders) {
-      // With compact object headers, the klass-offset is only used by the
-      // C2 compiler to differentiate LoadNKlass. It is never used to actually
-      // load the narrowKlass from the header. Any offset that is not used by
-      // anything else should suffice, here.
-      STATIC_ASSERT(markWord::klass_shift % BitsPerByte == 0);
-      return mark_offset_in_bytes() + markWord::klass_shift / BitsPerByte;
-    }
-#endif
->>>>>>> 698384ec
     return offset_of(oopDesc, _metadata._klass);
   }
   static int klass_gap_offset_in_bytes() {
