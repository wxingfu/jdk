/*
 * Copyright (c) 2005, 2023, Oracle and/or its affiliates. All rights reserved.
 * DO NOT ALTER OR REMOVE COPYRIGHT NOTICES OR THIS FILE HEADER.
 *
 * This code is free software; you can redistribute it and/or modify it
 * under the terms of the GNU General Public License version 2 only, as
 * published by the Free Software Foundation.
 *
 * This code is distributed in the hope that it will be useful, but WITHOUT
 * ANY WARRANTY; without even the implied warranty of MERCHANTABILITY or
 * FITNESS FOR A PARTICULAR PURPOSE.  See the GNU General Public License
 * version 2 for more details (a copy is included in the LICENSE file that
 * accompanied this code).
 *
 * You should have received a copy of the GNU General Public License version
 * 2 along with this work; if not, write to the Free Software Foundation,
 * Inc., 51 Franklin St, Fifth Floor, Boston, MA 02110-1301 USA.
 *
 * Please contact Oracle, 500 Oracle Parkway, Redwood Shores, CA 94065 USA
 * or visit www.oracle.com if you need additional information or have any
 * questions.
 *
 */

#ifndef SHARE_OPTO_ESCAPE_HPP
#define SHARE_OPTO_ESCAPE_HPP

#include "opto/addnode.hpp"
#include "opto/node.hpp"
#include "utilities/growableArray.hpp"

//
// Adaptation for C2 of the escape analysis algorithm described in:
//
// [Choi99] Jong-Deok Shoi, Manish Gupta, Mauricio Seffano,
//          Vugranam C. Sreedhar, Sam Midkiff,
//          "Escape Analysis for Java", Proceedings of ACM SIGPLAN
//          OOPSLA  Conference, November 1, 1999
//
// The flow-insensitive analysis described in the paper has been implemented.
//
// The analysis requires construction of a "connection graph" (CG) for
// the method being analyzed.  The nodes of the connection graph are:
//
//     -  Java objects (JO)
//     -  Local variables (LV)
//     -  Fields of an object (OF),  these also include array elements
//
// The CG contains 3 types of edges:
//
//   -  PointsTo  (-P>)    {LV, OF} to JO
//   -  Deferred  (-D>)    from {LV, OF} to {LV, OF}
//   -  Field     (-F>)    from JO to OF
//
// The following  utility functions is used by the algorithm:
//
//   PointsTo(n) - n is any CG node, it returns the set of JO that n could
//                 point to.
//
// The algorithm describes how to construct the connection graph
// in the following 4 cases:
//
//          Case                  Edges Created
//
// (1)   p   = new T()              LV -P> JO
// (2)   p   = q                    LV -D> LV
// (3)   p.f = q                    JO -F> OF,  OF -D> LV
// (4)   p   = q.f                  JO -F> OF,  LV -D> OF
//
// In all these cases, p and q are local variables.  For static field
// references, we can construct a local variable containing a reference
// to the static memory.
//
// C2 does not have local variables.  However for the purposes of constructing
// the connection graph, the following IR nodes are treated as local variables:
//     Phi    (pointer values)
//     LoadP, LoadN
//     Proj#5 (value returned from call nodes including allocations)
//     CheckCastPP, CastPP
//
// The LoadP, Proj and CheckCastPP behave like variables assigned to only once.
// Only a Phi can have multiple assignments.  Each input to a Phi is treated
// as an assignment to it.
//
// The following node types are JavaObject:
//
//     phantom_object (general globally escaped object)
//     Allocate
//     AllocateArray
//     Parm  (for incoming arguments)
//     CastX2P ("unsafe" operations)
//     CreateEx
//     ConP
//     LoadKlass
//     ThreadLocal
//     CallStaticJava (which returns Object)
//
// AddP nodes are fields.
//
// After building the graph, a pass is made over the nodes, deleting deferred
// nodes and copying the edges from the target of the deferred edge to the
// source.  This results in a graph with no deferred edges, only:
//
//    LV -P> JO
//    OF -P> JO (the object whose oop is stored in the field)
//    JO -F> OF
//
// Then, for each node which is GlobalEscape, anything it could point to
// is marked GlobalEscape.  Finally, for any node marked ArgEscape, anything
// it could point to is marked ArgEscape.
//

class  Compile;
class  Node;
class  CallNode;
class  PhiNode;
class  PhaseTransform;
class  PointsToNode;
class  Type;
class  TypePtr;
class  VectorSet;

class JavaObjectNode;
class LocalVarNode;
class FieldNode;
class ArraycopyNode;

class ConnectionGraph;

// ConnectionGraph nodes
class PointsToNode : public ArenaObj {
  GrowableArray<PointsToNode*> _edges; // List of nodes this node points to
  GrowableArray<PointsToNode*> _uses;  // List of nodes which point to this node

  const u1           _type;  // NodeType
  u1                _flags;  // NodeFlags
  u1               _escape;  // EscapeState of object
  u1        _fields_escape;  // EscapeState of object's fields

  Node* const        _node;  // Ideal node corresponding to this PointsTo node.
  const int           _idx;  // Cached ideal node's _idx
  const uint         _pidx;  // Index of this node

public:
  typedef enum {
    UnknownType = 0,
    JavaObject  = 1,
    LocalVar    = 2,
    Field       = 3,
    Arraycopy   = 4
  } NodeType;

  typedef enum {
    UnknownEscape = 0,
    NoEscape      = 1, // An object does not escape method or thread and it is
                       // not passed to call. It could be replaced with scalar.
    ArgEscape     = 2, // An object does not escape method or thread but it is
                       // passed as argument to call or referenced by argument
                       // and it does not escape during call.
    GlobalEscape  = 3  // An object escapes the method or thread.
  } EscapeState;

  typedef enum {
    ScalarReplaceable = 1,  // Not escaped object could be replaced with scalar
    PointsToUnknown   = 2,  // Has edge to phantom_object
    ArraycopySrc      = 4,  // Has edge from Arraycopy node
    ArraycopyDst      = 8   // Has edge to Arraycopy node
  } NodeFlags;


  inline PointsToNode(ConnectionGraph* CG, Node* n, EscapeState es, NodeType type);

  uint        pidx()   const { return _pidx; }

  Node* ideal_node()   const { return _node; }
  int          idx()   const { return _idx; }

  bool is_JavaObject() const { return _type == (u1)JavaObject; }
  bool is_LocalVar()   const { return _type == (u1)LocalVar; }
  bool is_Field()      const { return _type == (u1)Field; }
  bool is_Arraycopy()  const { return _type == (u1)Arraycopy; }

  JavaObjectNode* as_JavaObject() { assert(is_JavaObject(),""); return (JavaObjectNode*)this; }
  LocalVarNode*   as_LocalVar()   { assert(is_LocalVar(),"");   return (LocalVarNode*)this; }
  FieldNode*      as_Field()      { assert(is_Field(),"");      return (FieldNode*)this; }
  ArraycopyNode*  as_Arraycopy()  { assert(is_Arraycopy(),"");  return (ArraycopyNode*)this; }

  EscapeState escape_state() const { return (EscapeState)_escape; }
  void    set_escape_state(EscapeState state) { _escape = (u1)state; }

  EscapeState fields_escape_state() const { return (EscapeState)_fields_escape; }
  void    set_fields_escape_state(EscapeState state) { _fields_escape = (u1)state; }

  bool     has_unknown_ptr() const { return (_flags & PointsToUnknown) != 0; }
  void set_has_unknown_ptr()       { _flags |= PointsToUnknown; }

  bool     arraycopy_src() const { return (_flags & ArraycopySrc) != 0; }
  void set_arraycopy_src()       { _flags |= ArraycopySrc; }
  bool     arraycopy_dst() const { return (_flags & ArraycopyDst) != 0; }
  void set_arraycopy_dst()       { _flags |= ArraycopyDst; }

  bool     scalar_replaceable() const { return (_flags & ScalarReplaceable) != 0;}
  void set_scalar_replaceable(bool set) {
    if (set) {
      _flags |= ScalarReplaceable;
    } else {
      _flags &= ~ScalarReplaceable;
    }
  }

  int edge_count()              const { return _edges.length(); }
  PointsToNode* edge(int e)     const { return _edges.at(e); }
  bool add_edge(PointsToNode* edge)   { return _edges.append_if_missing(edge); }

  int use_count()             const { return _uses.length(); }
  PointsToNode* use(int e)    const { return _uses.at(e); }
  bool add_use(PointsToNode* use)   { return _uses.append_if_missing(use); }

  // Mark base edge use to distinguish from stored value edge.
  bool add_base_use(FieldNode* use) { return _uses.append_if_missing((PointsToNode*)((intptr_t)use + 1)); }
  static bool is_base_use(PointsToNode* use) { return (((intptr_t)use) & 1); }
  static PointsToNode* get_use_node(PointsToNode* use) { return (PointsToNode*)(((intptr_t)use) & ~1); }

  // Return true if this node points to specified node or nodes it points to.
  bool points_to(JavaObjectNode* ptn) const;

  // Return true if this node points only to non-escaping allocations.
  bool non_escaping_allocation();

  // Return true if one node points to an other.
  bool meet(PointsToNode* ptn);

#ifndef PRODUCT
  NodeType node_type() const { return (NodeType)_type;}
  void dump(bool print_state=true, outputStream* out=tty, bool newline=true) const;
  void dump_header(bool print_state=true, outputStream* out=tty) const;
#endif

};

class LocalVarNode: public PointsToNode {
public:
  LocalVarNode(ConnectionGraph *CG, Node* n, EscapeState es):
    PointsToNode(CG, n, es, LocalVar) {}
};

class JavaObjectNode: public PointsToNode {
public:
  JavaObjectNode(ConnectionGraph *CG, Node* n, EscapeState es):
    PointsToNode(CG, n, es, JavaObject) {
      if (es > NoEscape) {
        set_scalar_replaceable(false);
      }
    }
};

class FieldNode: public PointsToNode {
  GrowableArray<PointsToNode*> _bases; // List of JavaObject nodes which point to this node
  const int   _offset; // Field's offset.
  const bool  _is_oop; // Field points to object
        bool  _has_unknown_base; // Has phantom_object base
public:
  inline FieldNode(ConnectionGraph *CG, Node* n, EscapeState es, int offs, bool is_oop);

  int      offset()              const { return _offset;}
  bool     is_oop()              const { return _is_oop;}
  bool     has_unknown_base()    const { return _has_unknown_base; }
  void set_has_unknown_base()          { _has_unknown_base = true; }

  int base_count()              const { return _bases.length(); }
  PointsToNode* base(int e)     const { return _bases.at(e); }
  bool add_base(PointsToNode* base)    { return _bases.append_if_missing(base); }
#ifdef ASSERT
  // Return true if bases points to this java object.
  bool has_base(JavaObjectNode* ptn) const;
#endif

};

class ArraycopyNode: public PointsToNode {
public:
  ArraycopyNode(ConnectionGraph *CG, Node* n, EscapeState es):
    PointsToNode(CG, n, es, Arraycopy) {}
};

// Iterators for PointsTo node's edges:
//   for (EdgeIterator i(n); i.has_next(); i.next()) {
//     PointsToNode* u = i.get();
class PointsToIterator: public StackObj {
protected:
  const PointsToNode* node;
  const int cnt;
  int i;
public:
  inline PointsToIterator(const PointsToNode* n, int cnt) : node(n), cnt(cnt), i(0) { }
  inline bool has_next() const { return i < cnt; }
  inline void next() { i++; }
  PointsToNode* get() const { ShouldNotCallThis(); return nullptr; }
};

class EdgeIterator: public PointsToIterator {
public:
  inline EdgeIterator(const PointsToNode* n) : PointsToIterator(n, n->edge_count()) { }
  inline PointsToNode* get() const { return node->edge(i); }
};

class UseIterator: public PointsToIterator {
public:
  inline UseIterator(const PointsToNode* n) : PointsToIterator(n, n->use_count()) { }
  inline PointsToNode* get() const { return node->use(i); }
};

class BaseIterator: public PointsToIterator {
public:
  inline BaseIterator(const FieldNode* n) : PointsToIterator(n, n->base_count()) { }
  inline PointsToNode* get() const { return ((PointsToNode*)node)->as_Field()->base(i); }
};


class ConnectionGraph: public ArenaObj {
  friend class PointsToNode; // to access _compile
  friend class FieldNode;
private:
  GrowableArray<PointsToNode*>  _nodes; // Map from ideal nodes to
                                        // ConnectionGraph nodes.

  GrowableArray<PointsToNode*>  _worklist; // Nodes to be processed
  VectorSet                  _in_worklist;
  uint                         _next_pidx;

  bool            _collecting; // Indicates whether escape information
                               // is still being collected. If false,
                               // no new nodes will be processed.

  bool               _verify;  // verify graph

  JavaObjectNode*    null_obj;

  Compile*           _compile; // Compile object for current compilation
  PhaseIterGVN*         _igvn; // Value numbering

  Unique_Node_List ideal_nodes; // Used by CG construction and types splitting.

  int              _invocation; // Current number of analysis invocation
  int        _build_iterations; // Number of iterations took to build graph
  double           _build_time; // Time (sec) took to build graph

public:
  JavaObjectNode* phantom_obj; // Unknown object

private:
  // Address of an element in _nodes.  Used when the element is to be modified
  PointsToNode* ptnode_adr(int idx) const {
    // There should be no new ideal nodes during ConnectionGraph build,
    // growableArray::at() will throw assert otherwise.
    return _nodes.at(idx);
  }
  uint nodes_size() const { return _nodes.length(); }

  uint next_pidx() { return _next_pidx++; }

  // Add nodes to ConnectionGraph.
  void add_local_var(Node* n, PointsToNode::EscapeState es);
  PointsToNode* add_java_object(Node* n, PointsToNode::EscapeState es);
  void add_field(Node* n, PointsToNode::EscapeState es, int offset);
  void add_arraycopy(Node* n, PointsToNode::EscapeState es, PointsToNode* src, PointsToNode* dst);

  // Compute the escape state for arguments to a call.
  void process_call_arguments(CallNode *call);

  // Add PointsToNode node corresponding to a call
  void add_call_node(CallNode* call);

  // Create PointsToNode node and add it to Connection Graph.
  void add_node_to_connection_graph(Node *n, Unique_Node_List *delayed_worklist);

  // Add final simple edges to graph.
  void add_final_edges(Node *n);

  // Finish Graph construction.
  bool complete_connection_graph(GrowableArray<PointsToNode*>&   ptnodes_worklist,
                                 GrowableArray<JavaObjectNode*>& non_escaped_worklist,
                                 GrowableArray<JavaObjectNode*>& java_objects_worklist,
                                 GrowableArray<FieldNode*>&      oop_fields_worklist);

#ifdef ASSERT
  void verify_connection_graph(GrowableArray<PointsToNode*>&   ptnodes_worklist,
                               GrowableArray<JavaObjectNode*>& non_escaped_worklist,
                               GrowableArray<JavaObjectNode*>& java_objects_worklist,
                               GrowableArray<Node*>& addp_worklist);
#endif

  // Add all references to this JavaObject node.
  int add_java_object_edges(JavaObjectNode* jobj, bool populate_worklist);

  // Put node on worklist if it is (or was) not there.
  inline void add_to_worklist(PointsToNode* pt) {
    PointsToNode* ptf = pt;
    uint pidx_bias = 0;
    if (PointsToNode::is_base_use(pt)) {
      // Create a separate entry in _in_worklist for a marked base edge
      // because _worklist may have an entry for a normal edge pointing
      // to the same node. To separate them use _next_pidx as bias.
      ptf = PointsToNode::get_use_node(pt)->as_Field();
      pidx_bias = _next_pidx;
    }
    if (!_in_worklist.test_set(ptf->pidx() + pidx_bias)) {
      _worklist.append(pt);
    }
  }

  // Put on worklist all uses of this node.
  inline void add_uses_to_worklist(PointsToNode* pt) {
    for (UseIterator i(pt); i.has_next(); i.next()) {
      add_to_worklist(i.get());
    }
  }

  // Put on worklist all field's uses and related field nodes.
  void add_field_uses_to_worklist(FieldNode* field);

  // Put on worklist all related field nodes.
  void add_fields_to_worklist(FieldNode* field, PointsToNode* base);

  // Find fields which have unknown value.
  int find_field_value(FieldNode* field);

  // Find fields initializing values for allocations.
  int find_init_values_null   (JavaObjectNode* ptn, PhaseTransform* phase);
  int find_init_values_phantom(JavaObjectNode* ptn);

  // Set the escape state of an object and its fields.
  void set_escape_state(PointsToNode* ptn, PointsToNode::EscapeState esc
                        NOT_PRODUCT(COMMA const char* reason)) {
    // Don't change non-escaping state of null pointer.
    if (ptn != null_obj) {
      if (ptn->escape_state() < esc) {
        NOT_PRODUCT(trace_es_update_helper(ptn, esc, false, reason));
        ptn->set_escape_state(esc);
      }
      if (ptn->fields_escape_state() < esc) {
        NOT_PRODUCT(trace_es_update_helper(ptn, esc, true, reason));
        ptn->set_fields_escape_state(esc);
      }

      if (esc != PointsToNode::NoEscape) {
        ptn->set_scalar_replaceable(false);
      }
    }
  }
  void set_fields_escape_state(PointsToNode* ptn, PointsToNode::EscapeState esc
                               NOT_PRODUCT(COMMA const char* reason)) {
    // Don't change non-escaping state of null pointer.
    if (ptn != null_obj) {
      if (ptn->fields_escape_state() < esc) {
        NOT_PRODUCT(trace_es_update_helper(ptn, esc, true, reason));
        ptn->set_fields_escape_state(esc);
      }

      if (esc != PointsToNode::NoEscape) {
        ptn->set_scalar_replaceable(false);
      }
    }
  }

  // Propagate GlobalEscape and ArgEscape escape states to all nodes
  // and check that we still have non-escaping java objects.
  bool find_non_escaped_objects(GrowableArray<PointsToNode*>& ptnodes_worklist,
                                GrowableArray<JavaObjectNode*>& non_escaped_worklist);

  // Adjust scalar_replaceable state after Connection Graph is built.
  void adjust_scalar_replaceable_state(JavaObjectNode* jobj, Unique_Node_List &reducible_merges);

  // Propagate NSR (Not scalar replaceable) state.
  void find_scalar_replaceable_allocs(GrowableArray<JavaObjectNode*>& jobj_worklist);

  // Optimize ideal graph.
  void optimize_ideal_graph(GrowableArray<Node*>& ptr_cmp_worklist,
                            GrowableArray<MemBarStoreStoreNode*>& storestore_worklist);
  // Optimize objects compare.
  const TypeInt* optimize_ptr_compare(Node* n);

<<<<<<< HEAD
  // Returns unique corresponding java object or NULL.
  JavaObjectNode* unique_java_object(Node *n) const;
=======
  // Returns unique corresponding java object or null.
  JavaObjectNode* unique_java_object(Node *n);
>>>>>>> 01e69205

  // Add an edge of the specified type pointing to the specified target.
  bool add_edge(PointsToNode* from, PointsToNode* to) {
    assert(!from->is_Field() || from->as_Field()->is_oop(), "sanity");

    if (to == phantom_obj) {
      if (from->has_unknown_ptr()) {
        return false; // already points to phantom_obj
      }
      from->set_has_unknown_ptr();
    }

    bool is_new = from->add_edge(to);
    assert(to != phantom_obj || is_new, "sanity");
    if (is_new) { // New edge?
      assert(!_verify, "graph is incomplete");
      is_new = to->add_use(from);
      assert(is_new, "use should be also new");
    }
    return is_new;
  }

  // Add an edge from Field node to its base and back.
  bool add_base(FieldNode* from, PointsToNode* to) {
    assert(!to->is_Arraycopy(), "sanity");
    if (to == phantom_obj) {
      if (from->has_unknown_base()) {
        return false; // already has phantom_obj base
      }
      from->set_has_unknown_base();
    }
    bool is_new = from->add_base(to);
    assert(to != phantom_obj || is_new, "sanity");
    if (is_new) {      // New edge?
      assert(!_verify, "graph is incomplete");
      if (to == null_obj) {
        return is_new; // Don't add fields to null pointer.
      }
      if (to->is_JavaObject()) {
        is_new = to->add_edge(from);
      } else {
        is_new = to->add_base_use(from);
      }
      assert(is_new, "use should be also new");
    }
    return is_new;
  }

  // Helper functions
  bool   is_oop_field(Node* n, int offset, bool* unsafe);
  static Node* find_second_addp(Node* addp, Node* n);
  // offset of a field reference
  int address_offset(Node* adr, PhaseTransform *phase);

  bool is_captured_store_address(Node* addp);

  // Propagate unique types created for non-escaped allocated objects through the graph
  void split_unique_types(GrowableArray<Node *>  &alloc_worklist,
                          GrowableArray<ArrayCopyNode*> &arraycopy_worklist,
                          GrowableArray<MergeMemNode*> &mergemem_worklist,
                          Unique_Node_List &reducible_merges);

  // Helper methods for unique types split.
  bool split_AddP(Node *addp, Node *base);

  PhiNode *create_split_phi(PhiNode *orig_phi, int alias_idx, GrowableArray<PhiNode *>  &orig_phi_worklist, bool &new_created);
  PhiNode *split_memory_phi(PhiNode *orig_phi, int alias_idx, GrowableArray<PhiNode *>  &orig_phi_worklist);

  void  move_inst_mem(Node* n, GrowableArray<PhiNode *>  &orig_phis);
  Node* find_inst_mem(Node* mem, int alias_idx,GrowableArray<PhiNode *>  &orig_phi_worklist);
  Node* step_through_mergemem(MergeMemNode *mmem, int alias_idx, const TypeOopPtr *toop);

  Node_Array _node_map; // used for bookkeeping during type splitting
                        // Used for the following purposes:
                        // Memory Phi    - most recent unique Phi split out
                        //                 from this Phi
                        // MemNode       - new memory input for this node
                        // ChecCastPP    - allocation that this is a cast of
                        // allocation    - CheckCastPP of the allocation

  // manage entries in _node_map

  void  set_map(Node* from, Node* to)  {
    ideal_nodes.push(from);
    _node_map.map(from->_idx, to);
  }

  Node* get_map(int idx) { return _node_map[idx]; }

  PhiNode* get_map_phi(int idx) {
    Node* phi = _node_map[idx];
    return (phi == nullptr) ? nullptr : phi->as_Phi();
  }

  // Returns true if there is an object in the scope of sfn that does not escape globally.
  bool has_ea_local_in_scope(SafePointNode* sfn);

  bool has_arg_escape(CallJavaNode* call);

  // Notify optimizer that a node has been modified
  void record_for_optimizer(Node *n);

  // Compute the escape information
  bool compute_escape();

  // -------------------------------------------
  // Methods related to Reduce Allocation Merges

  bool can_reduce_this_phi(PointsToNode* var) const;
  bool can_reduce_this_phi_users(PhiNode* phi) const;
  bool can_reduce_this_phi_inputs(PhiNode* phi) const;

  void reduce_this_phi_on_safepoints(LocalVarNode* var, Unique_Node_List* safepoints);
  void reduce_this_phi(LocalVarNode* var);

  void set_not_scalar_replaceable(PointsToNode* ptn NOT_PRODUCT(COMMA const char* reason)) const {
#ifndef PRODUCT
    if (_compile->directive()->TraceEscapeAnalysisOption) {
      assert(ptn != nullptr, "should not be null");
      ptn->dump_header(true);
      tty->print_cr("is NSR. %s", reason);
    }
#endif
    ptn->set_scalar_replaceable(false);
  }

#ifndef PRODUCT
  void trace_es_update_helper(PointsToNode* ptn, PointsToNode::EscapeState es, bool fields, const char* reason) const;
  const char* trace_propagate_message(PointsToNode* from) const;
  const char* trace_arg_escape_message(CallNode* call) const;
  const char* trace_merged_message(PointsToNode* other) const;
#endif

public:
  ConnectionGraph(Compile *C, PhaseIterGVN *igvn, int iteration);

  // Check for non-escaping candidates
  static bool has_candidates(Compile *C);

  // Perform escape analysis
  static void do_analysis(Compile *C, PhaseIterGVN *igvn);

  bool not_global_escape(Node *n);

  // To be used by, e.g., BarrierSetC2 impls
  Node* get_addp_base(Node* addp);

  // Utility function for nodes that load an object
  void add_objload_to_connection_graph(Node* n, Unique_Node_List* delayed_worklist);

  // Add LocalVar node and edge if possible
  void add_local_var_and_edge(Node* n, PointsToNode::EscapeState es, Node* to,
                              Unique_Node_List *delayed_worklist) {
    PointsToNode* ptn = ptnode_adr(to->_idx);
    if (delayed_worklist != nullptr) { // First iteration of CG construction
      add_local_var(n, es);
      if (ptn == nullptr) {
        delayed_worklist->push(n);
        return; // Process it later.
      }
    } else {
      assert(ptn != nullptr, "node should be registered");
    }
    add_edge(ptnode_adr(n->_idx), ptn);
  }

  // Map ideal node to existing PointsTo node (usually phantom_object).
  void map_ideal_node(Node *n, PointsToNode* ptn) {
    assert(ptn != nullptr, "only existing PointsTo node");
    _nodes.at_put(n->_idx, ptn);
  }

  void add_to_congraph_unsafe_access(Node* n, uint opcode, Unique_Node_List* delayed_worklist);
  bool add_final_edges_unsafe_access(Node* n, uint opcode);

#ifndef PRODUCT
  static int _no_escape_counter;
  static int _arg_escape_counter;
  static int _global_escape_counter;
  void dump(GrowableArray<PointsToNode*>& ptnodes_worklist);
  static void print_statistics();
  void escape_state_statistics(GrowableArray<JavaObjectNode*>& java_objects_worklist);
#endif
};

inline PointsToNode::PointsToNode(ConnectionGraph *CG, Node* n, EscapeState es, NodeType type):
  _edges(CG->_compile->comp_arena(), 2, 0, nullptr),
  _uses (CG->_compile->comp_arena(), 2, 0, nullptr),
  _type((u1)type),
  _flags(ScalarReplaceable),
  _escape((u1)es),
  _fields_escape((u1)es),
  _node(n),
  _idx(n->_idx),
  _pidx(CG->next_pidx()) {
  assert(n != nullptr && es != UnknownEscape, "sanity");
}

inline FieldNode::FieldNode(ConnectionGraph *CG, Node* n, EscapeState es, int offs, bool is_oop):
  PointsToNode(CG, n, es, Field),
  _bases(CG->_compile->comp_arena(), 2, 0, nullptr),
  _offset(offs), _is_oop(is_oop),
  _has_unknown_base(false) {
}

#endif // SHARE_OPTO_ESCAPE_HPP<|MERGE_RESOLUTION|>--- conflicted
+++ resolved
@@ -480,13 +480,8 @@
   // Optimize objects compare.
   const TypeInt* optimize_ptr_compare(Node* n);
 
-<<<<<<< HEAD
-  // Returns unique corresponding java object or NULL.
+  // Returns unique corresponding java object or null.
   JavaObjectNode* unique_java_object(Node *n) const;
-=======
-  // Returns unique corresponding java object or null.
-  JavaObjectNode* unique_java_object(Node *n);
->>>>>>> 01e69205
 
   // Add an edge of the specified type pointing to the specified target.
   bool add_edge(PointsToNode* from, PointsToNode* to) {
