--- conflicted
+++ resolved
@@ -57,12 +57,8 @@
   // Add unknown java object.
   add_java_object(C->top(), PointsToNode::GlobalEscape);
   phantom_obj = ptnode_adr(C->top()->_idx)->as_JavaObject();
-<<<<<<< HEAD
   set_not_scalar_replaceable(phantom_obj NOT_PRODUCT(COMMA "Phantom object"));
-  // Add ConP(#NULL) and ConN(#NULL) nodes.
-=======
   // Add ConP and ConN null oop nodes
->>>>>>> 01e69205
   Node* oop_null = igvn->zerocon(T_OBJECT);
   assert(oop_null->_idx < nodes_size(), "should be created already");
   add_java_object(oop_null, PointsToNode::NoEscape);
@@ -2605,14 +2601,8 @@
   return (is_reference_type(bt) || bt == T_NARROWOOP);
 }
 
-<<<<<<< HEAD
-// Returns unique pointed java object or NULL.
+// Returns unique pointed java object or null.
 JavaObjectNode* ConnectionGraph::unique_java_object(Node *n) const {
-=======
-// Returns unique pointed java object or null.
-JavaObjectNode* ConnectionGraph::unique_java_object(Node *n) {
-  assert(!_collecting, "should not call when constructed graph");
->>>>>>> 01e69205
   // If the node was created after the escape computation we can't answer.
   uint idx = n->_idx;
   if (idx >= nodes_size()) {
