/*
 * Copyright (c) 2005, 2023, Oracle and/or its affiliates. All rights reserved.
 * DO NOT ALTER OR REMOVE COPYRIGHT NOTICES OR THIS FILE HEADER.
 *
 * This code is free software; you can redistribute it and/or modify it
 * under the terms of the GNU General Public License version 2 only, as
 * published by the Free Software Foundation.
 *
 * This code is distributed in the hope that it will be useful, but WITHOUT
 * ANY WARRANTY; without even the implied warranty of MERCHANTABILITY or
 * FITNESS FOR A PARTICULAR PURPOSE.  See the GNU General Public License
 * version 2 for more details (a copy is included in the LICENSE file that
 * accompanied this code).
 *
 * You should have received a copy of the GNU General Public License version
 * 2 along with this work; if not, write to the Free Software Foundation,
 * Inc., 51 Franklin St, Fifth Floor, Boston, MA 02110-1301 USA.
 *
 * Please contact Oracle, 500 Oracle Parkway, Redwood Shores, CA 94065 USA
 * or visit www.oracle.com if you need additional information or have any
 * questions.
 *
 */

#include "precompiled.hpp"
#include "compiler/compileLog.hpp"
#include "gc/shared/collectedHeap.inline.hpp"
#include "gc/shared/tlab_globals.hpp"
#include "libadt/vectset.hpp"
#include "memory/universe.hpp"
#include "opto/addnode.hpp"
#include "opto/arraycopynode.hpp"
#include "opto/callnode.hpp"
#include "opto/castnode.hpp"
#include "opto/cfgnode.hpp"
#include "opto/compile.hpp"
#include "opto/convertnode.hpp"
#include "opto/graphKit.hpp"
#include "opto/intrinsicnode.hpp"
#include "opto/locknode.hpp"
#include "opto/loopnode.hpp"
#include "opto/macro.hpp"
#include "opto/memnode.hpp"
#include "opto/narrowptrnode.hpp"
#include "opto/node.hpp"
#include "opto/opaquenode.hpp"
#include "opto/phaseX.hpp"
#include "opto/rootnode.hpp"
#include "opto/runtime.hpp"
#include "opto/subnode.hpp"
#include "opto/subtypenode.hpp"
#include "opto/type.hpp"
#include "prims/jvmtiExport.hpp"
#include "runtime/continuation.hpp"
#include "runtime/sharedRuntime.hpp"
#include "utilities/macros.hpp"
#include "utilities/powerOfTwo.hpp"
#if INCLUDE_G1GC
#include "gc/g1/g1ThreadLocalData.hpp"
#endif // INCLUDE_G1GC


//
// Replace any references to "oldref" in inputs to "use" with "newref".
// Returns the number of replacements made.
//
int PhaseMacroExpand::replace_input(Node *use, Node *oldref, Node *newref) {
  int nreplacements = 0;
  uint req = use->req();
  for (uint j = 0; j < use->len(); j++) {
    Node *uin = use->in(j);
    if (uin == oldref) {
      if (j < req)
        use->set_req(j, newref);
      else
        use->set_prec(j, newref);
      nreplacements++;
    } else if (j >= req && uin == nullptr) {
      break;
    }
  }
  return nreplacements;
}

void PhaseMacroExpand::migrate_outs(Node *old, Node *target) {
  assert(old != nullptr, "sanity");
  for (DUIterator_Fast imax, i = old->fast_outs(imax); i < imax; i++) {
    Node* use = old->fast_out(i);
    _igvn.rehash_node_delayed(use);
    imax -= replace_input(use, old, target);
    // back up iterator
    --i;
  }
  assert(old->outcnt() == 0, "all uses must be deleted");
}

Node* PhaseMacroExpand::opt_bits_test(Node* ctrl, Node* region, int edge, Node* word, int mask, int bits, bool return_fast_path) {
  Node* cmp;
  if (mask != 0) {
    Node* and_node = transform_later(new AndXNode(word, MakeConX(mask)));
    cmp = transform_later(new CmpXNode(and_node, MakeConX(bits)));
  } else {
    cmp = word;
  }
  Node* bol = transform_later(new BoolNode(cmp, BoolTest::ne));
  IfNode* iff = new IfNode( ctrl, bol, PROB_MIN, COUNT_UNKNOWN );
  transform_later(iff);

  // Fast path taken.
  Node *fast_taken = transform_later(new IfFalseNode(iff));

  // Fast path not-taken, i.e. slow path
  Node *slow_taken = transform_later(new IfTrueNode(iff));

  if (return_fast_path) {
    region->init_req(edge, slow_taken); // Capture slow-control
    return fast_taken;
  } else {
    region->init_req(edge, fast_taken); // Capture fast-control
    return slow_taken;
  }
}

//--------------------copy_predefined_input_for_runtime_call--------------------
void PhaseMacroExpand::copy_predefined_input_for_runtime_call(Node * ctrl, CallNode* oldcall, CallNode* call) {
  // Set fixed predefined input arguments
  call->init_req( TypeFunc::Control, ctrl );
  call->init_req( TypeFunc::I_O    , oldcall->in( TypeFunc::I_O) );
  call->init_req( TypeFunc::Memory , oldcall->in( TypeFunc::Memory ) ); // ?????
  call->init_req( TypeFunc::ReturnAdr, oldcall->in( TypeFunc::ReturnAdr ) );
  call->init_req( TypeFunc::FramePtr, oldcall->in( TypeFunc::FramePtr ) );
}

//------------------------------make_slow_call---------------------------------
CallNode* PhaseMacroExpand::make_slow_call(CallNode *oldcall, const TypeFunc* slow_call_type,
                                           address slow_call, const char* leaf_name, Node* slow_path,
                                           Node* parm0, Node* parm1, Node* parm2) {

  // Slow-path call
 CallNode *call = leaf_name
   ? (CallNode*)new CallLeafNode      ( slow_call_type, slow_call, leaf_name, TypeRawPtr::BOTTOM )
   : (CallNode*)new CallStaticJavaNode( slow_call_type, slow_call, OptoRuntime::stub_name(slow_call), TypeRawPtr::BOTTOM );

  // Slow path call has no side-effects, uses few values
  copy_predefined_input_for_runtime_call(slow_path, oldcall, call );
  if (parm0 != nullptr)  call->init_req(TypeFunc::Parms+0, parm0);
  if (parm1 != nullptr)  call->init_req(TypeFunc::Parms+1, parm1);
  if (parm2 != nullptr)  call->init_req(TypeFunc::Parms+2, parm2);
  call->copy_call_debug_info(&_igvn, oldcall);
  call->set_cnt(PROB_UNLIKELY_MAG(4));  // Same effect as RC_UNCOMMON.
  _igvn.replace_node(oldcall, call);
  transform_later(call);

  return call;
}

void PhaseMacroExpand::eliminate_gc_barrier(Node* p2x) {
  BarrierSetC2 *bs = BarrierSet::barrier_set()->barrier_set_c2();
  bs->eliminate_gc_barrier(this, p2x);
#ifndef PRODUCT
  if (PrintOptoStatistics) {
    Atomic::inc(&PhaseMacroExpand::_GC_barriers_removed_counter);
  }
#endif
}

// Search for a memory operation for the specified memory slice.
static Node *scan_mem_chain(Node *mem, int alias_idx, int offset, Node *start_mem, Node *alloc, PhaseGVN *phase) {
  Node *orig_mem = mem;
  Node *alloc_mem = alloc->in(TypeFunc::Memory);
  const TypeOopPtr *tinst = phase->C->get_adr_type(alias_idx)->isa_oopptr();
  while (true) {
    if (mem == alloc_mem || mem == start_mem ) {
      return mem;  // hit one of our sentinels
    } else if (mem->is_MergeMem()) {
      mem = mem->as_MergeMem()->memory_at(alias_idx);
    } else if (mem->is_Proj() && mem->as_Proj()->_con == TypeFunc::Memory) {
      Node *in = mem->in(0);
      // we can safely skip over safepoints, calls, locks and membars because we
      // already know that the object is safe to eliminate.
      if (in->is_Initialize() && in->as_Initialize()->allocation() == alloc) {
        return in;
      } else if (in->is_Call()) {
        CallNode *call = in->as_Call();
        if (call->may_modify(tinst, phase)) {
          assert(call->is_ArrayCopy(), "ArrayCopy is the only call node that doesn't make allocation escape");
          if (call->as_ArrayCopy()->modifies(offset, offset, phase, false)) {
            return in;
          }
        }
        mem = in->in(TypeFunc::Memory);
      } else if (in->is_MemBar()) {
        ArrayCopyNode* ac = nullptr;
        if (ArrayCopyNode::may_modify(tinst, in->as_MemBar(), phase, ac)) {
          if (ac != nullptr) {
            assert(ac->is_clonebasic(), "Only basic clone is a non escaping clone");
            return ac;
          }
        }
        mem = in->in(TypeFunc::Memory);
      } else {
#ifdef ASSERT
        in->dump();
        mem->dump();
        assert(false, "unexpected projection");
#endif
      }
    } else if (mem->is_Store()) {
      const TypePtr* atype = mem->as_Store()->adr_type();
      int adr_idx = phase->C->get_alias_index(atype);
      if (adr_idx == alias_idx) {
        assert(atype->isa_oopptr(), "address type must be oopptr");
        int adr_offset = atype->offset();
        uint adr_iid = atype->is_oopptr()->instance_id();
        // Array elements references have the same alias_idx
        // but different offset and different instance_id.
        if (adr_offset == offset && adr_iid == alloc->_idx) {
          return mem;
        }
      } else {
        assert(adr_idx == Compile::AliasIdxRaw, "address must match or be raw");
      }
      mem = mem->in(MemNode::Memory);
    } else if (mem->is_ClearArray()) {
      if (!ClearArrayNode::step_through(&mem, alloc->_idx, phase)) {
        // Can not bypass initialization of the instance
        // we are looking.
        debug_only(intptr_t offset;)
        assert(alloc == AllocateNode::Ideal_allocation(mem->in(3), phase, offset), "sanity");
        InitializeNode* init = alloc->as_Allocate()->initialization();
        // We are looking for stored value, return Initialize node
        // or memory edge from Allocate node.
        if (init != nullptr) {
          return init;
        } else {
          return alloc->in(TypeFunc::Memory); // It will produce zero value (see callers).
        }
      }
      // Otherwise skip it (the call updated 'mem' value).
    } else if (mem->Opcode() == Op_SCMemProj) {
      mem = mem->in(0);
      Node* adr = nullptr;
      if (mem->is_LoadStore()) {
        adr = mem->in(MemNode::Address);
      } else {
        assert(mem->Opcode() == Op_EncodeISOArray ||
               mem->Opcode() == Op_StrCompressedCopy, "sanity");
        adr = mem->in(3); // Destination array
      }
      const TypePtr* atype = adr->bottom_type()->is_ptr();
      int adr_idx = phase->C->get_alias_index(atype);
      if (adr_idx == alias_idx) {
        DEBUG_ONLY(mem->dump();)
        assert(false, "Object is not scalar replaceable if a LoadStore node accesses its field");
        return nullptr;
      }
      mem = mem->in(MemNode::Memory);
   } else if (mem->Opcode() == Op_StrInflatedCopy) {
      Node* adr = mem->in(3); // Destination array
      const TypePtr* atype = adr->bottom_type()->is_ptr();
      int adr_idx = phase->C->get_alias_index(atype);
      if (adr_idx == alias_idx) {
        DEBUG_ONLY(mem->dump();)
        assert(false, "Object is not scalar replaceable if a StrInflatedCopy node accesses its field");
        return nullptr;
      }
      mem = mem->in(MemNode::Memory);
    } else {
      return mem;
    }
    assert(mem != orig_mem, "dead memory loop");
  }
}

// Generate loads from source of the arraycopy for fields of
// destination needed at a deoptimization point
Node* PhaseMacroExpand::make_arraycopy_load(Compile* comp, PhaseIterGVN* igvn, ArrayCopyNode* ac, intptr_t offset, Node* ctl, Node* mem, BasicType ft, const Type *ftype, AllocateNode *alloc) {
  BasicType bt = ft;
  const Type *type = ftype;
  if (ft == T_NARROWOOP) {
    bt = T_OBJECT;
    type = ftype->make_oopptr();
  }
  Node* res = nullptr;
  if (ac->is_clonebasic()) {
    assert(ac->in(ArrayCopyNode::Src) != ac->in(ArrayCopyNode::Dest), "clone source equals destination");
    Node* base = ac->in(ArrayCopyNode::Src);
    Node* adr = igvn->transform(new AddPNode(base, base, igvn->MakeConX(offset)));
    const TypePtr* adr_type = igvn->type(base)->is_ptr()->add_offset(offset);
    MergeMemNode* mergemen = igvn->transform(MergeMemNode::make(mem))->as_MergeMem();
    BarrierSetC2* bs = BarrierSet::barrier_set()->barrier_set_c2();
    res = ArrayCopyNode::load(bs, igvn, ctl, mergemen, adr, adr_type, type, bt);
  } else {
    if (ac->modifies(offset, offset, igvn, true)) {
      assert(ac->in(ArrayCopyNode::Dest) == alloc->result_cast(), "arraycopy destination should be allocation's result");
      uint shift = exact_log2(type2aelembytes(bt));
      Node* src_pos = ac->in(ArrayCopyNode::SrcPos);
      Node* dest_pos = ac->in(ArrayCopyNode::DestPos);
      const TypeInt* src_pos_t = igvn->type(src_pos)->is_int();
      const TypeInt* dest_pos_t = igvn->type(dest_pos)->is_int();

      Node* adr = nullptr;
      const TypePtr* adr_type = nullptr;
      if (src_pos_t->is_con() && dest_pos_t->is_con()) {
        intptr_t off = ((src_pos_t->get_con() - dest_pos_t->get_con()) << shift) + offset;
        Node* base = ac->in(ArrayCopyNode::Src);
        adr = igvn->transform(new AddPNode(base, base, igvn->MakeConX(off)));
        adr_type = igvn->type(base)->is_ptr()->add_offset(off);
        if (ac->in(ArrayCopyNode::Src) == ac->in(ArrayCopyNode::Dest)) {
          // Don't emit a new load from src if src == dst but try to get the value from memory instead
          return value_from_mem(comp, igvn, ac->in(TypeFunc::Memory), ctl, ft, ftype, adr_type->isa_oopptr(), alloc);
        }
      } else {
        Node* diff = igvn->transform(new SubINode(ac->in(ArrayCopyNode::SrcPos), ac->in(ArrayCopyNode::DestPos)));
#ifdef _LP64
        diff = igvn->transform(new ConvI2LNode(diff));
#endif
        diff = igvn->transform(new LShiftXNode(diff, igvn->intcon(shift)));

        Node* off = igvn->transform(new AddXNode(igvn->MakeConX(offset), diff));
        Node* base = ac->in(ArrayCopyNode::Src);
        adr = igvn->transform(new AddPNode(base, base, off));
        adr_type = igvn->type(base)->is_ptr()->add_offset(Type::OffsetBot);
        if (ac->in(ArrayCopyNode::Src) == ac->in(ArrayCopyNode::Dest)) {
          // Non constant offset in the array: we can't statically
          // determine the value
          return nullptr;
        }
      }
      MergeMemNode* mergemen = igvn->transform(MergeMemNode::make(mem))->as_MergeMem();
      BarrierSetC2* bs = BarrierSet::barrier_set()->barrier_set_c2();
      res = ArrayCopyNode::load(bs, igvn, ctl, mergemen, adr, adr_type, type, bt);
    }
  }
  if (res != nullptr) {
    if (ftype->isa_narrowoop()) {
      // PhaseMacroExpand::scalar_replacement adds DecodeN nodes
      res = igvn->transform(new EncodePNode(res, ftype));
    }
    return res;
  }
  return nullptr;
}

//
// Given a Memory Phi, compute a value Phi containing the values from stores
// on the input paths.
// Note: this function is recursive, its depth is limited by the "level" argument
<<<<<<< HEAD
// Returns the computed Phi, or NULL if it cannot compute it.
Node *PhaseMacroExpand::value_from_mem_phi(Compile* comp, PhaseIterGVN* igvn, Node *mem, BasicType ft, const Type *phi_type, const TypeOopPtr *adr_t, AllocateNode *alloc, Node_Stack *value_phis, int level) {
=======
// Returns the computed Phi, or null if it cannot compute it.
Node *PhaseMacroExpand::value_from_mem_phi(Node *mem, BasicType ft, const Type *phi_type, const TypeOopPtr *adr_t, AllocateNode *alloc, Node_Stack *value_phis, int level) {
>>>>>>> 01e69205
  assert(mem->is_Phi(), "sanity");
  int alias_idx = comp->get_alias_index(adr_t);
  int offset = adr_t->offset();
  int instance_id = adr_t->instance_id();

  // Check if an appropriate value phi already exists.
  Node* region = mem->in(0);
  for (DUIterator_Fast kmax, k = region->fast_outs(kmax); k < kmax; k++) {
    Node* phi = region->fast_out(k);
    if (phi->is_Phi() && phi != mem &&
        phi->as_Phi()->is_same_inst_field(phi_type, (int)mem->_idx, instance_id, alias_idx, offset)) {
      return phi;
    }
  }
  // Check if an appropriate new value phi already exists.
  Node* new_phi = value_phis->find(mem->_idx);
  if (new_phi != nullptr)
    return new_phi;

  if (level <= 0) {
    return nullptr; // Give up: phi tree too deep
  }
  Node *start_mem = comp->start()->proj_out_or_null(TypeFunc::Memory);
  Node *alloc_mem = alloc->in(TypeFunc::Memory);

  uint length = mem->req();
  GrowableArray <Node *> values(length, length, nullptr);

  // create a new Phi for the value
<<<<<<< HEAD
  PhiNode *phi = new PhiNode(mem->in(0), phi_type, NULL, mem->_idx, instance_id, alias_idx, offset);
  igvn->register_new_node_with_optimizer(phi);
=======
  PhiNode *phi = new PhiNode(mem->in(0), phi_type, nullptr, mem->_idx, instance_id, alias_idx, offset);
  transform_later(phi);
>>>>>>> 01e69205
  value_phis->push(phi, mem->_idx);

  for (uint j = 1; j < length; j++) {
    Node *in = mem->in(j);
    if (in == nullptr || in->is_top()) {
      values.at_put(j, in);
    } else  {
      Node *val = scan_mem_chain(in, alias_idx, offset, start_mem, alloc, igvn);
      if (val == start_mem || val == alloc_mem) {
        // hit a sentinel, return appropriate 0 value
        values.at_put(j, igvn->zerocon(ft));
        continue;
      }
      if (val->is_Initialize()) {
        val = val->as_Initialize()->find_captured_store(offset, type2aelembytes(ft), igvn);
      }
      if (val == nullptr) {
        return nullptr;  // can't find a value on this path
      }
      if (val == mem) {
        values.at_put(j, mem);
      } else if (val->is_Store()) {
        Node* n = val->in(MemNode::ValueIn);
        BarrierSetC2* bs = BarrierSet::barrier_set()->barrier_set_c2();
        n = bs->step_over_gc_barrier(n);
        if (is_subword_type(ft)) {
          n = Compile::narrow_value(ft, n, phi_type, igvn, true);
        }
        values.at_put(j, n);
      } else if(val->is_Proj() && val->in(0) == alloc) {
        values.at_put(j, igvn->zerocon(ft));
      } else if (val->is_Phi()) {
<<<<<<< HEAD
        val = value_from_mem_phi(comp, igvn, val, ft, phi_type, adr_t, alloc, value_phis, level-1);
        if (val == NULL) {
          return NULL;
=======
        val = value_from_mem_phi(val, ft, phi_type, adr_t, alloc, value_phis, level-1);
        if (val == nullptr) {
          return nullptr;
>>>>>>> 01e69205
        }
        values.at_put(j, val);
      } else if (val->Opcode() == Op_SCMemProj) {
        assert(val->in(0)->is_LoadStore() ||
               val->in(0)->Opcode() == Op_EncodeISOArray ||
               val->in(0)->Opcode() == Op_StrCompressedCopy, "sanity");
        assert(false, "Object is not scalar replaceable if a LoadStore node accesses its field");
        return nullptr;
      } else if (val->is_ArrayCopy()) {
<<<<<<< HEAD
        Node* res = make_arraycopy_load(comp, igvn, val->as_ArrayCopy(), offset, val->in(0), val->in(TypeFunc::Memory), ft, phi_type, alloc);
        if (res == NULL) {
          return NULL;
=======
        Node* res = make_arraycopy_load(val->as_ArrayCopy(), offset, val->in(0), val->in(TypeFunc::Memory), ft, phi_type, alloc);
        if (res == nullptr) {
          return nullptr;
>>>>>>> 01e69205
        }
        values.at_put(j, res);
      } else {
        DEBUG_ONLY( val->dump(); )
        assert(false, "unknown node on this path");
        return nullptr;  // unknown node on this path
      }
    }
  }
  // Set Phi's inputs
  for (uint j = 1; j < length; j++) {
    if (values.at(j) == mem) {
      phi->init_req(j, phi);
    } else {
      phi->init_req(j, values.at(j));
    }
  }
  return phi;
}

// Search the last value stored into the object's field.
Node *PhaseMacroExpand::value_from_mem(Compile* comp, PhaseIterGVN* igvn, Node *sfpt_mem, Node *sfpt_ctl, BasicType ft, const Type *ftype, const TypeOopPtr *adr_t, AllocateNode *alloc) {
  assert(adr_t->is_known_instance_field(), "instance required");
  int instance_id = adr_t->instance_id();
  assert((uint)instance_id == alloc->_idx, "wrong allocation");

  int alias_idx = comp->get_alias_index(adr_t);
  int offset = adr_t->offset();
  Node *start_mem = comp->start()->proj_out_or_null(TypeFunc::Memory);
  Node *alloc_ctrl = alloc->in(TypeFunc::Control);
  Node *alloc_mem = alloc->in(TypeFunc::Memory);
  VectorSet visited;

  bool done = sfpt_mem == alloc_mem;
  Node *mem = sfpt_mem;
  while (!done) {
    if (visited.test_set(mem->_idx)) {
      return nullptr;  // found a loop, give up
    }
    mem = scan_mem_chain(mem, alias_idx, offset, start_mem, alloc, igvn);
    if (mem == start_mem || mem == alloc_mem) {
      done = true;  // hit a sentinel, return appropriate 0 value
    } else if (mem->is_Initialize()) {
<<<<<<< HEAD
      mem = mem->as_Initialize()->find_captured_store(offset, type2aelembytes(ft), igvn);
      if (mem == NULL) {
=======
      mem = mem->as_Initialize()->find_captured_store(offset, type2aelembytes(ft), &_igvn);
      if (mem == nullptr) {
>>>>>>> 01e69205
        done = true; // Something go wrong.
      } else if (mem->is_Store()) {
        const TypePtr* atype = mem->as_Store()->adr_type();
        assert(comp->get_alias_index(atype) == Compile::AliasIdxRaw, "store is correct memory slice");
        done = true;
      }
    } else if (mem->is_Store()) {
      const TypeOopPtr* atype = mem->as_Store()->adr_type()->isa_oopptr();
<<<<<<< HEAD
      assert(atype != NULL, "address type must be oopptr");
      assert(comp->get_alias_index(atype) == alias_idx &&
=======
      assert(atype != nullptr, "address type must be oopptr");
      assert(C->get_alias_index(atype) == alias_idx &&
>>>>>>> 01e69205
             atype->is_known_instance_field() && atype->offset() == offset &&
             atype->instance_id() == instance_id, "store is correct memory slice");
      done = true;
    } else if (mem->is_Phi()) {
      // try to find a phi's unique input
<<<<<<< HEAD
      Node *unique_input = NULL;
      Node *top = comp->top();
      for (uint i = 1; i < mem->req(); i++) {
        Node *n = scan_mem_chain(mem->in(i), alias_idx, offset, start_mem, alloc, igvn);
        if (n == NULL || n == top || n == mem) {
=======
      Node *unique_input = nullptr;
      Node *top = C->top();
      for (uint i = 1; i < mem->req(); i++) {
        Node *n = scan_mem_chain(mem->in(i), alias_idx, offset, start_mem, alloc, &_igvn);
        if (n == nullptr || n == top || n == mem) {
>>>>>>> 01e69205
          continue;
        } else if (unique_input == nullptr) {
          unique_input = n;
        } else if (unique_input != n) {
          unique_input = top;
          break;
        }
      }
      if (unique_input != nullptr && unique_input != top) {
        mem = unique_input;
      } else {
        done = true;
      }
    } else if (mem->is_ArrayCopy()) {
      done = true;
    } else {
      DEBUG_ONLY( mem->dump(); )
      assert(false, "unexpected node");
    }
  }
  if (mem != nullptr) {
    if (mem == start_mem || mem == alloc_mem) {
      // hit a sentinel, return appropriate 0 value
      return igvn->zerocon(ft);
    } else if (mem->is_Store()) {
      Node* n = mem->in(MemNode::ValueIn);
      BarrierSetC2* bs = BarrierSet::barrier_set()->barrier_set_c2();
      n = bs->step_over_gc_barrier(n);
      return n;
    } else if (mem->is_Phi()) {
      // attempt to produce a Phi reflecting the values on the input paths of the Phi
      Node_Stack value_phis(8);
<<<<<<< HEAD
      Node* phi = value_from_mem_phi(comp, igvn, mem, ft, ftype, adr_t, alloc, &value_phis, ValueSearchLimit);
      if (phi != NULL) {
=======
      Node* phi = value_from_mem_phi(mem, ft, ftype, adr_t, alloc, &value_phis, ValueSearchLimit);
      if (phi != nullptr) {
>>>>>>> 01e69205
        return phi;
      } else {
        // Kill all new Phis
        while(value_phis.is_nonempty()) {
          Node* n = value_phis.node();
          igvn->replace_node(n, comp->top());
          value_phis.pop();
        }
      }
    } else if (mem->is_ArrayCopy()) {
      Node* ctl = mem->in(0);
      Node* m = mem->in(TypeFunc::Memory);
      if (sfpt_ctl->is_Proj() && sfpt_ctl->as_Proj()->is_uncommon_trap_proj(Deoptimization::Reason_none)) {
        // pin the loads in the uncommon trap path
        ctl = sfpt_ctl;
        m = sfpt_mem;
      }
      return make_arraycopy_load(comp, igvn, mem->as_ArrayCopy(), offset, ctl, m, ft, ftype, alloc);
    }
  }
  // Something go wrong.
  return nullptr;
}

// Check the possibility of scalar replacement.
bool PhaseMacroExpand::can_eliminate_allocation(PhaseIterGVN* igvn, AllocateNode *alloc, GrowableArray <SafePointNode *>* safepoints, bool ignore_merges) {
  //  Scan the uses of the allocation to check for anything that would
  //  prevent us from eliminating it.
  NOT_PRODUCT( const char* fail_eliminate = nullptr; )
  DEBUG_ONLY( Node* disq_node = nullptr; )
  bool  can_eliminate = true;

  Node* res = alloc->result_cast();
  const TypeOopPtr* res_type = nullptr;
  if (res == nullptr) {
    // All users were eliminated.
  } else if (!res->is_CheckCastPP()) {
    NOT_PRODUCT(fail_eliminate = "Allocation does not have unique CheckCastPP";)
    can_eliminate = false;
  } else {
<<<<<<< HEAD
    res_type = igvn->type(res)->isa_oopptr();
    if (res_type == NULL) {
=======
    res_type = _igvn.type(res)->isa_oopptr();
    if (res_type == nullptr) {
>>>>>>> 01e69205
      NOT_PRODUCT(fail_eliminate = "Neither instance or array allocation";)
      can_eliminate = false;
    } else if (res_type->isa_aryptr()) {
      int length = alloc->in(AllocateNode::ALength)->find_int_con(-1);
      if (length < 0) {
        NOT_PRODUCT(fail_eliminate = "Array's size is not constant";)
        can_eliminate = false;
      }
    }
  }

  if (can_eliminate && res != nullptr) {
    BarrierSetC2 *bs = BarrierSet::barrier_set()->barrier_set_c2();
    for (DUIterator_Fast jmax, j = res->fast_outs(jmax);
                               j < jmax && can_eliminate; j++) {
      Node* use = res->fast_out(j);

      if (use->is_AddP()) {
        const TypePtr* addp_type = igvn->type(use)->is_ptr();
        int offset = addp_type->offset();

        if (offset == Type::OffsetTop || offset == Type::OffsetBot) {
          NOT_PRODUCT(fail_eliminate = "Undefined field reference";)
          can_eliminate = false;
          break;
        }
        for (DUIterator_Fast kmax, k = use->fast_outs(kmax);
                                   k < kmax && can_eliminate; k++) {
          Node* n = use->fast_out(k);
          if (!n->is_Store() && n->Opcode() != Op_CastP2X && !bs->is_gc_pre_barrier_node(n)) {
            DEBUG_ONLY(disq_node = n;)
            if (n->is_Load() || n->is_LoadStore()) {
              NOT_PRODUCT(fail_eliminate = "Field load";)
            } else {
              NOT_PRODUCT(fail_eliminate = "Not store field reference";)
            }
            can_eliminate = false;
          }
        }
      } else if (use->is_ArrayCopy() &&
                 (use->as_ArrayCopy()->is_clonebasic() ||
                  use->as_ArrayCopy()->is_arraycopy_validated() ||
                  use->as_ArrayCopy()->is_copyof_validated() ||
                  use->as_ArrayCopy()->is_copyofrange_validated()) &&
                 use->in(ArrayCopyNode::Dest) == res) {
        // ok to eliminate
      } else if (use->is_SafePoint()) {
        SafePointNode* sfpt = use->as_SafePoint();
        if (sfpt->is_Call() && sfpt->as_Call()->has_non_debug_use(res)) {
          // Object is passed as argument.
          DEBUG_ONLY(disq_node = use;)
          NOT_PRODUCT(fail_eliminate = "Object is passed as argument";)
          can_eliminate = false;
        }
        Node* sfptMem = sfpt->memory();
        if (sfptMem == nullptr || sfptMem->is_top()) {
          DEBUG_ONLY(disq_node = use;)
          NOT_PRODUCT(fail_eliminate = "null or TOP memory";)
          can_eliminate = false;
        } else if (safepoints != NULL) {
          safepoints->append_if_missing(sfpt);
        }
      } else if (ignore_merges && use->is_Phi()) {
        // Nothing to do
      } else if (use->Opcode() != Op_CastP2X) { // CastP2X is used by card mark
        if (use->is_Phi()) {
          if (use->outcnt() == 1 && use->unique_out()->Opcode() == Op_Return) {
            NOT_PRODUCT(fail_eliminate = "Object is return value";)
          } else {
            NOT_PRODUCT(fail_eliminate = "Object is referenced by Phi";)
          }
          DEBUG_ONLY(disq_node = use;)
        } else {
          if (use->Opcode() == Op_Return) {
            NOT_PRODUCT(fail_eliminate = "Object is return value";)
          }else {
            NOT_PRODUCT(fail_eliminate = "Object is referenced by node";)
          }
          DEBUG_ONLY(disq_node = use;)
        }
        can_eliminate = false;
      }
    }
  }

#ifndef PRODUCT
  if (PrintEliminateAllocations && safepoints != NULL) {
    if (can_eliminate) {
      tty->print("Scalar ");
      if (res == nullptr)
        alloc->dump();
      else
        res->dump();
    } else if (alloc->_is_scalar_replaceable) {
      tty->print("NotScalar (%s)", fail_eliminate);
      if (res == nullptr)
        alloc->dump();
      else
        res->dump();
#ifdef ASSERT
      if (disq_node != nullptr) {
          tty->print("  >>>> ");
          disq_node->dump();
      }
#endif /*ASSERT*/
    }
  }
#endif
  return can_eliminate;
}

// Do scalar replacement.
bool PhaseMacroExpand::scalar_replacement(AllocateNode *alloc, GrowableArray <SafePointNode *>& safepoints) {
  GrowableArray <SafePointNode *> safepoints_done;

  ciInstanceKlass* iklass = nullptr;
  int nfields = 0;
  int array_base = 0;
  int element_size = 0;
  BasicType basic_elem_type = T_ILLEGAL;
  const Type* field_type = nullptr;

  Node* res = alloc->result_cast();
  assert(res == nullptr || res->is_CheckCastPP(), "unexpected AllocateNode result");
  const TypeOopPtr* res_type = nullptr;
  if (res != nullptr) { // Could be null when there are no users
    res_type = _igvn.type(res)->isa_oopptr();
  }

  if (res != nullptr) {
    if (res_type->isa_instptr()) {
      // find the fields of the class which will be needed for safepoint debug information
      iklass = res_type->is_instptr()->instance_klass();
      nfields = iklass->nof_nonstatic_fields();
    } else {
      // find the array's elements which will be needed for safepoint debug information
      nfields = alloc->in(AllocateNode::ALength)->find_int_con(-1);
      assert(nfields >= 0, "must be an array klass.");
      basic_elem_type = res_type->is_aryptr()->elem()->array_element_basic_type();
      array_base = arrayOopDesc::base_offset_in_bytes(basic_elem_type);
      element_size = type2aelembytes(basic_elem_type);
      field_type = res_type->is_aryptr()->elem();
    }
  }
  //
  // Process the safepoint uses
  //
  while (safepoints.length() > 0) {
    SafePointNode* sfpt = safepoints.pop();
    Node* mem = sfpt->memory();
    Node* ctl = sfpt->control();
    assert(sfpt->jvms() != nullptr, "missed JVMS");
    // Fields of scalar objs are referenced only at the end
    // of regular debuginfo at the last (youngest) JVMS.
    // Record relative start index.
    uint first_ind = (sfpt->req() - sfpt->jvms()->scloff());
    SafePointScalarObjectNode* sobj = new SafePointScalarObjectNode(res_type,
#ifdef ASSERT
                                                 alloc,
#endif
                                                 first_ind, nfields);
    sobj->init_req(0, C->root());
    transform_later(sobj);

    // Scan object's fields adding an input to the safepoint for each field.
    for (int j = 0; j < nfields; j++) {
      intptr_t offset;
      ciField* field = nullptr;
      if (iklass != nullptr) {
        field = iklass->nonstatic_field_at(j);
        offset = field->offset();
        ciType* elem_type = field->type();
        basic_elem_type = field->layout_type();

        // The next code is taken from Parse::do_get_xxx().
        if (is_reference_type(basic_elem_type)) {
          if (!elem_type->is_loaded()) {
            field_type = TypeInstPtr::BOTTOM;
          } else if (field != nullptr && field->is_static_constant()) {
            ciObject* con = field->constant_value().as_object();
            // Do not "join" in the previous type; it doesn't add value,
            // and may yield a vacuous result if the field is of interface type.
            field_type = TypeOopPtr::make_from_constant(con)->isa_oopptr();
            assert(field_type != nullptr, "field singleton type must be consistent");
          } else {
            field_type = TypeOopPtr::make_from_klass(elem_type->as_klass());
          }
          if (UseCompressedOops) {
            field_type = field_type->make_narrowoop();
            basic_elem_type = T_NARROWOOP;
          }
        } else {
          field_type = Type::get_const_basic_type(basic_elem_type);
        }
      } else {
        offset = array_base + j * (intptr_t)element_size;
      }

      const TypeOopPtr *field_addr_type = res_type->add_offset(offset)->isa_oopptr();

<<<<<<< HEAD
      Node *field_val = value_from_mem(C, &_igvn, mem, ctl, basic_elem_type, field_type, field_addr_type, alloc);
      if (field_val == NULL) {
=======
      Node *field_val = value_from_mem(mem, ctl, basic_elem_type, field_type, field_addr_type, alloc);
      if (field_val == nullptr) {
>>>>>>> 01e69205
        // We weren't able to find a value for this field,
        // give up on eliminating this allocation.

        // Remove any extra entries we added to the safepoint.
        uint last = sfpt->req() - 1;
        for (int k = 0;  k < j; k++) {
          sfpt->del_req(last--);
        }
        _igvn._worklist.push(sfpt);
        // rollback processed safepoints
        while (safepoints_done.length() > 0) {
          SafePointNode* sfpt_done = safepoints_done.pop();
          // remove any extra entries we added to the safepoint
          last = sfpt_done->req() - 1;
          for (int k = 0;  k < nfields; k++) {
            sfpt_done->del_req(last--);
          }
          JVMState *jvms = sfpt_done->jvms();
          jvms->set_endoff(sfpt_done->req());
          // Now make a pass over the debug information replacing any references
          // to SafePointScalarObjectNode with the allocated object.
          int start = jvms->debug_start();
          int end   = jvms->debug_end();
          for (int i = start; i < end; i++) {
            if (sfpt_done->in(i)->is_SafePointScalarObject()) {
              SafePointScalarObjectNode* scobj = sfpt_done->in(i)->as_SafePointScalarObject();
              if (scobj->first_index(jvms) == sfpt_done->req() &&
                  scobj->n_fields() == (uint)nfields) {
                assert(scobj->alloc() == alloc, "sanity");
                sfpt_done->set_req(i, res);
              }
            }
          }
          _igvn._worklist.push(sfpt_done);
        }
#ifndef PRODUCT
        if (PrintEliminateAllocations) {
          if (field != nullptr) {
            tty->print("=== At SafePoint node %d can't find value of Field: ",
                       sfpt->_idx);
            field->print();
            int field_idx = C->get_alias_index(field_addr_type);
            tty->print(" (alias_idx=%d)", field_idx);
          } else { // Array's element
            tty->print("=== At SafePoint node %d can't find value of array element [%d]",
                       sfpt->_idx, j);
          }
          tty->print(", which prevents elimination of: ");
          if (res == nullptr)
            alloc->dump();
          else
            res->dump();
        }
#endif
        return false;
      }
      if (UseCompressedOops && field_type->isa_narrowoop()) {
        // Enable "DecodeN(EncodeP(Allocate)) --> Allocate" transformation
        // to be able scalar replace the allocation.
        if (field_val->is_EncodeP()) {
          field_val = field_val->in(1);
        } else {
          field_val = transform_later(new DecodeNNode(field_val, field_val->get_ptr_type()));
        }
      }
      sfpt->add_req(field_val);
    }
    JVMState *jvms = sfpt->jvms();
    jvms->set_endoff(sfpt->req());
    // Now make a pass over the debug information replacing any references
    // to the allocated object with "sobj"
    int start = jvms->debug_start();
    int end   = jvms->debug_end();
    sfpt->replace_edges_in_range(res, sobj, start, end, &_igvn);
    _igvn._worklist.push(sfpt);
    safepoints_done.append_if_missing(sfpt); // keep it for rollback
  }
  return true;
}

static void disconnect_projections(MultiNode* n, PhaseIterGVN& igvn) {
  Node* ctl_proj = n->proj_out_or_null(TypeFunc::Control);
  Node* mem_proj = n->proj_out_or_null(TypeFunc::Memory);
  if (ctl_proj != nullptr) {
    igvn.replace_node(ctl_proj, n->in(0));
  }
  if (mem_proj != nullptr) {
    igvn.replace_node(mem_proj, n->in(TypeFunc::Memory));
  }
}

// Process users of eliminated allocation.
void PhaseMacroExpand::process_users_of_allocation(CallNode *alloc) {
  Node* res = alloc->result_cast();
  if (res != nullptr) {
    for (DUIterator_Last jmin, j = res->last_outs(jmin); j >= jmin; ) {
      Node *use = res->last_out(j);
      uint oc1 = res->outcnt();

      if (use->is_AddP()) {
        for (DUIterator_Last kmin, k = use->last_outs(kmin); k >= kmin; ) {
          Node *n = use->last_out(k);
          uint oc2 = use->outcnt();
          if (n->is_Store()) {
#ifdef ASSERT
            // Verify that there is no dependent MemBarVolatile nodes,
            // they should be removed during IGVN, see MemBarNode::Ideal().
            for (DUIterator_Fast pmax, p = n->fast_outs(pmax);
                                       p < pmax; p++) {
              Node* mb = n->fast_out(p);
              assert(mb->is_Initialize() || !mb->is_MemBar() ||
                     mb->req() <= MemBarNode::Precedent ||
                     mb->in(MemBarNode::Precedent) != n,
                     "MemBarVolatile should be eliminated for non-escaping object");
            }
#endif
            _igvn.replace_node(n, n->in(MemNode::Memory));
          } else {
            eliminate_gc_barrier(n);
          }
          k -= (oc2 - use->outcnt());
        }
        _igvn.remove_dead_node(use);
      } else if (use->is_ArrayCopy()) {
        // Disconnect ArrayCopy node
        ArrayCopyNode* ac = use->as_ArrayCopy();
        if (ac->is_clonebasic()) {
          Node* membar_after = ac->proj_out(TypeFunc::Control)->unique_ctrl_out();
          disconnect_projections(ac, _igvn);
          assert(alloc->in(TypeFunc::Memory)->is_Proj() && alloc->in(TypeFunc::Memory)->in(0)->Opcode() == Op_MemBarCPUOrder, "mem barrier expected before allocation");
          Node* membar_before = alloc->in(TypeFunc::Memory)->in(0);
          disconnect_projections(membar_before->as_MemBar(), _igvn);
          if (membar_after->is_MemBar()) {
            disconnect_projections(membar_after->as_MemBar(), _igvn);
          }
        } else {
          assert(ac->is_arraycopy_validated() ||
                 ac->is_copyof_validated() ||
                 ac->is_copyofrange_validated(), "unsupported");
          CallProjections callprojs;
          ac->extract_projections(&callprojs, true);

          _igvn.replace_node(callprojs.fallthrough_ioproj, ac->in(TypeFunc::I_O));
          _igvn.replace_node(callprojs.fallthrough_memproj, ac->in(TypeFunc::Memory));
          _igvn.replace_node(callprojs.fallthrough_catchproj, ac->in(TypeFunc::Control));

          // Set control to top. IGVN will remove the remaining projections
          ac->set_req(0, top());
          ac->replace_edge(res, top(), &_igvn);

          // Disconnect src right away: it can help find new
          // opportunities for allocation elimination
          Node* src = ac->in(ArrayCopyNode::Src);
          ac->replace_edge(src, top(), &_igvn);
          // src can be top at this point if src and dest of the
          // arraycopy were the same
          if (src->outcnt() == 0 && !src->is_top()) {
            _igvn.remove_dead_node(src);
          }
        }
        _igvn._worklist.push(ac);
      } else {
        eliminate_gc_barrier(use);
      }
      j -= (oc1 - res->outcnt());
    }
    assert(res->outcnt() == 0, "all uses of allocated objects must be deleted");
    _igvn.remove_dead_node(res);
  }

  //
  // Process other users of allocation's projections
  //
  if (_callprojs.resproj != nullptr && _callprojs.resproj->outcnt() != 0) {
    // First disconnect stores captured by Initialize node.
    // If Initialize node is eliminated first in the following code,
    // it will kill such stores and DUIterator_Last will assert.
    for (DUIterator_Fast jmax, j = _callprojs.resproj->fast_outs(jmax);  j < jmax; j++) {
      Node* use = _callprojs.resproj->fast_out(j);
      if (use->is_AddP()) {
        // raw memory addresses used only by the initialization
        _igvn.replace_node(use, C->top());
        --j; --jmax;
      }
    }
    for (DUIterator_Last jmin, j = _callprojs.resproj->last_outs(jmin); j >= jmin; ) {
      Node* use = _callprojs.resproj->last_out(j);
      uint oc1 = _callprojs.resproj->outcnt();
      if (use->is_Initialize()) {
        // Eliminate Initialize node.
        InitializeNode *init = use->as_Initialize();
        assert(init->outcnt() <= 2, "only a control and memory projection expected");
        Node *ctrl_proj = init->proj_out_or_null(TypeFunc::Control);
        if (ctrl_proj != nullptr) {
          _igvn.replace_node(ctrl_proj, init->in(TypeFunc::Control));
#ifdef ASSERT
          // If the InitializeNode has no memory out, it will die, and tmp will become null
          Node* tmp = init->in(TypeFunc::Control);
          assert(tmp == nullptr || tmp == _callprojs.fallthrough_catchproj, "allocation control projection");
#endif
        }
        Node *mem_proj = init->proj_out_or_null(TypeFunc::Memory);
        if (mem_proj != nullptr) {
          Node *mem = init->in(TypeFunc::Memory);
#ifdef ASSERT
          if (mem->is_MergeMem()) {
            assert(mem->in(TypeFunc::Memory) == _callprojs.fallthrough_memproj, "allocation memory projection");
          } else {
            assert(mem == _callprojs.fallthrough_memproj, "allocation memory projection");
          }
#endif
          _igvn.replace_node(mem_proj, mem);
        }
      } else  {
        assert(false, "only Initialize or AddP expected");
      }
      j -= (oc1 - _callprojs.resproj->outcnt());
    }
  }
  if (_callprojs.fallthrough_catchproj != nullptr) {
    _igvn.replace_node(_callprojs.fallthrough_catchproj, alloc->in(TypeFunc::Control));
  }
  if (_callprojs.fallthrough_memproj != nullptr) {
    _igvn.replace_node(_callprojs.fallthrough_memproj, alloc->in(TypeFunc::Memory));
  }
  if (_callprojs.catchall_memproj != nullptr) {
    _igvn.replace_node(_callprojs.catchall_memproj, C->top());
  }
  if (_callprojs.fallthrough_ioproj != nullptr) {
    _igvn.replace_node(_callprojs.fallthrough_ioproj, alloc->in(TypeFunc::I_O));
  }
  if (_callprojs.catchall_ioproj != nullptr) {
    _igvn.replace_node(_callprojs.catchall_ioproj, C->top());
  }
  if (_callprojs.catchall_catchproj != nullptr) {
    _igvn.replace_node(_callprojs.catchall_catchproj, C->top());
  }
}

bool PhaseMacroExpand::eliminate_allocate_node(AllocateNode *alloc) {
  // If reallocation fails during deoptimization we'll pop all
  // interpreter frames for this compiled frame and that won't play
  // nice with JVMTI popframe.
  // We avoid this issue by eager reallocation when the popframe request
  // is received.
  if (!EliminateAllocations || !alloc->_is_non_escaping) {
    return false;
  }
  Node* klass = alloc->in(AllocateNode::KlassNode);
  const TypeKlassPtr* tklass = _igvn.type(klass)->is_klassptr();
  Node* res = alloc->result_cast();
  // Eliminate boxing allocations which are not used
  // regardless scalar replaceable status.
  bool boxing_alloc = C->eliminate_boxing() &&
                      tklass->isa_instklassptr() &&
                      tklass->is_instklassptr()->instance_klass()->is_box_klass();
  if (!alloc->_is_scalar_replaceable && (!boxing_alloc || (res != nullptr))) {
    return false;
  }

  alloc->extract_projections(&_callprojs, false /*separate_io_proj*/, false /*do_asserts*/);

  GrowableArray <SafePointNode *> safepoints;
  if (!can_eliminate_allocation(&_igvn, alloc, &safepoints)) {
    return false;
  }

  if (!alloc->_is_scalar_replaceable) {
    assert(res == nullptr, "sanity");
    // We can only eliminate allocation if all debug info references
    // are already replaced with SafePointScalarObject because
    // we can't search for a fields value without instance_id.
    if (safepoints.length() > 0) {
      return false;
    }
  }

  if (!scalar_replacement(alloc, safepoints)) {
    return false;
  }

  CompileLog* log = C->log();
  if (log != nullptr) {
    log->head("eliminate_allocation type='%d'",
              log->identify(tklass->exact_klass()));
    JVMState* p = alloc->jvms();
    while (p != nullptr) {
      log->elem("jvms bci='%d' method='%d'", p->bci(), log->identify(p->method()));
      p = p->caller();
    }
    log->tail("eliminate_allocation");
  }

  process_users_of_allocation(alloc);

#ifndef PRODUCT
  if (PrintEliminateAllocations) {
    if (alloc->is_AllocateArray())
      tty->print_cr("++++ Eliminated: %d AllocateArray", alloc->_idx);
    else
      tty->print_cr("++++ Eliminated: %d Allocate", alloc->_idx);
  }
#endif

  return true;
}

bool PhaseMacroExpand::eliminate_boxing_node(CallStaticJavaNode *boxing) {
  // EA should remove all uses of non-escaping boxing node.
  if (!C->eliminate_boxing() || boxing->proj_out_or_null(TypeFunc::Parms) != nullptr) {
    return false;
  }

  assert(boxing->result_cast() == nullptr, "unexpected boxing node result");

  boxing->extract_projections(&_callprojs, false /*separate_io_proj*/, false /*do_asserts*/);

  const TypeTuple* r = boxing->tf()->range();
  assert(r->cnt() > TypeFunc::Parms, "sanity");
  const TypeInstPtr* t = r->field_at(TypeFunc::Parms)->isa_instptr();
  assert(t != nullptr, "sanity");

  CompileLog* log = C->log();
  if (log != nullptr) {
    log->head("eliminate_boxing type='%d'",
              log->identify(t->instance_klass()));
    JVMState* p = boxing->jvms();
    while (p != nullptr) {
      log->elem("jvms bci='%d' method='%d'", p->bci(), log->identify(p->method()));
      p = p->caller();
    }
    log->tail("eliminate_boxing");
  }

  process_users_of_allocation(boxing);

#ifndef PRODUCT
  if (PrintEliminateAllocations) {
    tty->print("++++ Eliminated: %d ", boxing->_idx);
    boxing->method()->print_short_name(tty);
    tty->cr();
  }
#endif

  return true;
}


Node* PhaseMacroExpand::make_load(Node* ctl, Node* mem, Node* base, int offset, const Type* value_type, BasicType bt) {
  Node* adr = basic_plus_adr(base, offset);
  const TypePtr* adr_type = adr->bottom_type()->is_ptr();
  Node* value = LoadNode::make(_igvn, ctl, mem, adr, adr_type, value_type, bt, MemNode::unordered);
  transform_later(value);
  return value;
}


Node* PhaseMacroExpand::make_store(Node* ctl, Node* mem, Node* base, int offset, Node* value, BasicType bt) {
  Node* adr = basic_plus_adr(base, offset);
  mem = StoreNode::make(_igvn, ctl, mem, adr, nullptr, value, bt, MemNode::unordered);
  transform_later(mem);
  return mem;
}

//=============================================================================
//
//                              A L L O C A T I O N
//
// Allocation attempts to be fast in the case of frequent small objects.
// It breaks down like this:
//
// 1) Size in doublewords is computed.  This is a constant for objects and
// variable for most arrays.  Doubleword units are used to avoid size
// overflow of huge doubleword arrays.  We need doublewords in the end for
// rounding.
//
// 2) Size is checked for being 'too large'.  Too-large allocations will go
// the slow path into the VM.  The slow path can throw any required
// exceptions, and does all the special checks for very large arrays.  The
// size test can constant-fold away for objects.  For objects with
// finalizers it constant-folds the otherway: you always go slow with
// finalizers.
//
// 3) If NOT using TLABs, this is the contended loop-back point.
// Load-Locked the heap top.  If using TLABs normal-load the heap top.
//
// 4) Check that heap top + size*8 < max.  If we fail go the slow ` route.
// NOTE: "top+size*8" cannot wrap the 4Gig line!  Here's why: for largish
// "size*8" we always enter the VM, where "largish" is a constant picked small
// enough that there's always space between the eden max and 4Gig (old space is
// there so it's quite large) and large enough that the cost of entering the VM
// is dwarfed by the cost to initialize the space.
//
// 5) If NOT using TLABs, Store-Conditional the adjusted heap top back
// down.  If contended, repeat at step 3.  If using TLABs normal-store
// adjusted heap top back down; there is no contention.
//
// 6) If !ZeroTLAB then Bulk-clear the object/array.  Fill in klass & mark
// fields.
//
// 7) Merge with the slow-path; cast the raw memory pointer to the correct
// oop flavor.
//
//=============================================================================
// FastAllocateSizeLimit value is in DOUBLEWORDS.
// Allocations bigger than this always go the slow route.
// This value must be small enough that allocation attempts that need to
// trigger exceptions go the slow route.  Also, it must be small enough so
// that heap_top + size_in_bytes does not wrap around the 4Gig limit.
//=============================================================================j//
// %%% Here is an old comment from parseHelper.cpp; is it outdated?
// The allocator will coalesce int->oop copies away.  See comment in
// coalesce.cpp about how this works.  It depends critically on the exact
// code shape produced here, so if you are changing this code shape
// make sure the GC info for the heap-top is correct in and around the
// slow-path call.
//

void PhaseMacroExpand::expand_allocate_common(
            AllocateNode* alloc, // allocation node to be expanded
            Node* length,  // array length for an array allocation
            const TypeFunc* slow_call_type, // Type of slow call
            address slow_call_address,  // Address of slow call
            Node* valid_length_test // whether length is valid or not
    )
{
  Node* ctrl = alloc->in(TypeFunc::Control);
  Node* mem  = alloc->in(TypeFunc::Memory);
  Node* i_o  = alloc->in(TypeFunc::I_O);
  Node* size_in_bytes     = alloc->in(AllocateNode::AllocSize);
  Node* klass_node        = alloc->in(AllocateNode::KlassNode);
  Node* initial_slow_test = alloc->in(AllocateNode::InitialTest);
  assert(ctrl != nullptr, "must have control");

  // We need a Region and corresponding Phi's to merge the slow-path and fast-path results.
  // they will not be used if "always_slow" is set
  enum { slow_result_path = 1, fast_result_path = 2 };
  Node *result_region = nullptr;
  Node *result_phi_rawmem = nullptr;
  Node *result_phi_rawoop = nullptr;
  Node *result_phi_i_o = nullptr;

  // The initial slow comparison is a size check, the comparison
  // we want to do is a BoolTest::gt
  bool expand_fast_path = true;
  int tv = _igvn.find_int_con(initial_slow_test, -1);
  if (tv >= 0) {
    // InitialTest has constant result
    //   0 - can fit in TLAB
    //   1 - always too big or negative
    assert(tv <= 1, "0 or 1 if a constant");
    expand_fast_path = (tv == 0);
    initial_slow_test = nullptr;
  } else {
    initial_slow_test = BoolNode::make_predicate(initial_slow_test, &_igvn);
  }

  if (!UseTLAB) {
    // Force slow-path allocation
    expand_fast_path = false;
    initial_slow_test = nullptr;
  }

  bool allocation_has_use = (alloc->result_cast() != nullptr);
  if (!allocation_has_use) {
    InitializeNode* init = alloc->initialization();
    if (init != nullptr) {
      init->remove(&_igvn);
    }
    if (expand_fast_path && (initial_slow_test == nullptr)) {
      // Remove allocation node and return.
      // Size is a non-negative constant -> no initial check needed -> directly to fast path.
      // Also, no usages -> empty fast path -> no fall out to slow path -> nothing left.
#ifndef PRODUCT
      if (PrintEliminateAllocations) {
        tty->print("NotUsed ");
        Node* res = alloc->proj_out_or_null(TypeFunc::Parms);
        if (res != nullptr) {
          res->dump();
        } else {
          alloc->dump();
        }
      }
#endif
      yank_alloc_node(alloc);
      return;
    }
  }

  enum { too_big_or_final_path = 1, need_gc_path = 2 };
  Node *slow_region = nullptr;
  Node *toobig_false = ctrl;

  // generate the initial test if necessary
  if (initial_slow_test != nullptr ) {
    assert (expand_fast_path, "Only need test if there is a fast path");
    slow_region = new RegionNode(3);

    // Now make the initial failure test.  Usually a too-big test but
    // might be a TRUE for finalizers or a fancy class check for
    // newInstance0.
    IfNode *toobig_iff = new IfNode(ctrl, initial_slow_test, PROB_MIN, COUNT_UNKNOWN);
    transform_later(toobig_iff);
    // Plug the failing-too-big test into the slow-path region
    Node *toobig_true = new IfTrueNode( toobig_iff );
    transform_later(toobig_true);
    slow_region    ->init_req( too_big_or_final_path, toobig_true );
    toobig_false = new IfFalseNode( toobig_iff );
    transform_later(toobig_false);
  } else {
    // No initial test, just fall into next case
    assert(allocation_has_use || !expand_fast_path, "Should already have been handled");
    toobig_false = ctrl;
    debug_only(slow_region = NodeSentinel);
  }

  // If we are here there are several possibilities
  // - expand_fast_path is false - then only a slow path is expanded. That's it.
  // no_initial_check means a constant allocation.
  // - If check always evaluates to false -> expand_fast_path is false (see above)
  // - If check always evaluates to true -> directly into fast path (but may bailout to slowpath)
  // if !allocation_has_use the fast path is empty
  // if !allocation_has_use && no_initial_check
  // - Then there are no fastpath that can fall out to slowpath -> no allocation code at all.
  //   removed by yank_alloc_node above.

  Node *slow_mem = mem;  // save the current memory state for slow path
  // generate the fast allocation code unless we know that the initial test will always go slow
  if (expand_fast_path) {
    // Fast path modifies only raw memory.
    if (mem->is_MergeMem()) {
      mem = mem->as_MergeMem()->memory_at(Compile::AliasIdxRaw);
    }

    // allocate the Region and Phi nodes for the result
    result_region = new RegionNode(3);
    result_phi_rawmem = new PhiNode(result_region, Type::MEMORY, TypeRawPtr::BOTTOM);
    result_phi_i_o    = new PhiNode(result_region, Type::ABIO); // I/O is used for Prefetch

    // Grab regular I/O before optional prefetch may change it.
    // Slow-path does no I/O so just set it to the original I/O.
    result_phi_i_o->init_req(slow_result_path, i_o);

    // Name successful fast-path variables
    Node* fast_oop_ctrl;
    Node* fast_oop_rawmem;
    if (allocation_has_use) {
      Node* needgc_ctrl = nullptr;
      result_phi_rawoop = new PhiNode(result_region, TypeRawPtr::BOTTOM);

      intx prefetch_lines = length != nullptr ? AllocatePrefetchLines : AllocateInstancePrefetchLines;
      BarrierSetC2* bs = BarrierSet::barrier_set()->barrier_set_c2();
      Node* fast_oop = bs->obj_allocate(this, mem, toobig_false, size_in_bytes, i_o, needgc_ctrl,
                                        fast_oop_ctrl, fast_oop_rawmem,
                                        prefetch_lines);

      if (initial_slow_test != nullptr) {
        // This completes all paths into the slow merge point
        slow_region->init_req(need_gc_path, needgc_ctrl);
        transform_later(slow_region);
      } else {
        // No initial slow path needed!
        // Just fall from the need-GC path straight into the VM call.
        slow_region = needgc_ctrl;
      }

      InitializeNode* init = alloc->initialization();
      fast_oop_rawmem = initialize_object(alloc,
                                          fast_oop_ctrl, fast_oop_rawmem, fast_oop,
                                          klass_node, length, size_in_bytes);
      expand_initialize_membar(alloc, init, fast_oop_ctrl, fast_oop_rawmem);
      expand_dtrace_alloc_probe(alloc, fast_oop, fast_oop_ctrl, fast_oop_rawmem);

      result_phi_rawoop->init_req(fast_result_path, fast_oop);
    } else {
      assert (initial_slow_test != nullptr, "sanity");
      fast_oop_ctrl   = toobig_false;
      fast_oop_rawmem = mem;
      transform_later(slow_region);
    }

    // Plug in the successful fast-path into the result merge point
    result_region    ->init_req(fast_result_path, fast_oop_ctrl);
    result_phi_i_o   ->init_req(fast_result_path, i_o);
    result_phi_rawmem->init_req(fast_result_path, fast_oop_rawmem);
  } else {
    slow_region = ctrl;
    result_phi_i_o = i_o; // Rename it to use in the following code.
  }

  // Generate slow-path call
  CallNode *call = new CallStaticJavaNode(slow_call_type, slow_call_address,
                               OptoRuntime::stub_name(slow_call_address),
                               TypePtr::BOTTOM);
  call->init_req(TypeFunc::Control,   slow_region);
  call->init_req(TypeFunc::I_O,       top());    // does no i/o
  call->init_req(TypeFunc::Memory,    slow_mem); // may gc ptrs
  call->init_req(TypeFunc::ReturnAdr, alloc->in(TypeFunc::ReturnAdr));
  call->init_req(TypeFunc::FramePtr,  alloc->in(TypeFunc::FramePtr));

  call->init_req(TypeFunc::Parms+0, klass_node);
  if (length != nullptr) {
    call->init_req(TypeFunc::Parms+1, length);
  }

  // Copy debug information and adjust JVMState information, then replace
  // allocate node with the call
  call->copy_call_debug_info(&_igvn, alloc);
  // For array allocations, copy the valid length check to the call node so Compile::final_graph_reshaping() can verify
  // that the call has the expected number of CatchProj nodes (in case the allocation always fails and the fallthrough
  // path dies).
  if (valid_length_test != nullptr) {
    call->add_req(valid_length_test);
  }
  if (expand_fast_path) {
    call->set_cnt(PROB_UNLIKELY_MAG(4));  // Same effect as RC_UNCOMMON.
  } else {
    // Hook i_o projection to avoid its elimination during allocation
    // replacement (when only a slow call is generated).
    call->set_req(TypeFunc::I_O, result_phi_i_o);
  }
  _igvn.replace_node(alloc, call);
  transform_later(call);

  // Identify the output projections from the allocate node and
  // adjust any references to them.
  // The control and io projections look like:
  //
  //        v---Proj(ctrl) <-----+   v---CatchProj(ctrl)
  //  Allocate                   Catch
  //        ^---Proj(io) <-------+   ^---CatchProj(io)
  //
  //  We are interested in the CatchProj nodes.
  //
  call->extract_projections(&_callprojs, false /*separate_io_proj*/, false /*do_asserts*/);

  // An allocate node has separate memory projections for the uses on
  // the control and i_o paths. Replace the control memory projection with
  // result_phi_rawmem (unless we are only generating a slow call when
  // both memory projections are combined)
  if (expand_fast_path && _callprojs.fallthrough_memproj != nullptr) {
    migrate_outs(_callprojs.fallthrough_memproj, result_phi_rawmem);
  }
  // Now change uses of catchall_memproj to use fallthrough_memproj and delete
  // catchall_memproj so we end up with a call that has only 1 memory projection.
  if (_callprojs.catchall_memproj != nullptr ) {
    if (_callprojs.fallthrough_memproj == nullptr) {
      _callprojs.fallthrough_memproj = new ProjNode(call, TypeFunc::Memory);
      transform_later(_callprojs.fallthrough_memproj);
    }
    migrate_outs(_callprojs.catchall_memproj, _callprojs.fallthrough_memproj);
    _igvn.remove_dead_node(_callprojs.catchall_memproj);
  }

  // An allocate node has separate i_o projections for the uses on the control
  // and i_o paths. Always replace the control i_o projection with result i_o
  // otherwise incoming i_o become dead when only a slow call is generated
  // (it is different from memory projections where both projections are
  // combined in such case).
  if (_callprojs.fallthrough_ioproj != nullptr) {
    migrate_outs(_callprojs.fallthrough_ioproj, result_phi_i_o);
  }
  // Now change uses of catchall_ioproj to use fallthrough_ioproj and delete
  // catchall_ioproj so we end up with a call that has only 1 i_o projection.
  if (_callprojs.catchall_ioproj != nullptr ) {
    if (_callprojs.fallthrough_ioproj == nullptr) {
      _callprojs.fallthrough_ioproj = new ProjNode(call, TypeFunc::I_O);
      transform_later(_callprojs.fallthrough_ioproj);
    }
    migrate_outs(_callprojs.catchall_ioproj, _callprojs.fallthrough_ioproj);
    _igvn.remove_dead_node(_callprojs.catchall_ioproj);
  }

  // if we generated only a slow call, we are done
  if (!expand_fast_path) {
    // Now we can unhook i_o.
    if (result_phi_i_o->outcnt() > 1) {
      call->set_req(TypeFunc::I_O, top());
    } else {
      assert(result_phi_i_o->unique_ctrl_out() == call, "sanity");
      // Case of new array with negative size known during compilation.
      // AllocateArrayNode::Ideal() optimization disconnect unreachable
      // following code since call to runtime will throw exception.
      // As result there will be no users of i_o after the call.
      // Leave i_o attached to this call to avoid problems in preceding graph.
    }
    return;
  }

  if (_callprojs.fallthrough_catchproj != nullptr) {
    ctrl = _callprojs.fallthrough_catchproj->clone();
    transform_later(ctrl);
    _igvn.replace_node(_callprojs.fallthrough_catchproj, result_region);
  } else {
    ctrl = top();
  }
  Node *slow_result;
  if (_callprojs.resproj == nullptr) {
    // no uses of the allocation result
    slow_result = top();
  } else {
    slow_result = _callprojs.resproj->clone();
    transform_later(slow_result);
    _igvn.replace_node(_callprojs.resproj, result_phi_rawoop);
  }

  // Plug slow-path into result merge point
  result_region->init_req( slow_result_path, ctrl);
  transform_later(result_region);
  if (allocation_has_use) {
    result_phi_rawoop->init_req(slow_result_path, slow_result);
    transform_later(result_phi_rawoop);
  }
  result_phi_rawmem->init_req(slow_result_path, _callprojs.fallthrough_memproj);
  transform_later(result_phi_rawmem);
  transform_later(result_phi_i_o);
  // This completes all paths into the result merge point
}

// Remove alloc node that has no uses.
void PhaseMacroExpand::yank_alloc_node(AllocateNode* alloc) {
  Node* ctrl = alloc->in(TypeFunc::Control);
  Node* mem  = alloc->in(TypeFunc::Memory);
  Node* i_o  = alloc->in(TypeFunc::I_O);

  alloc->extract_projections(&_callprojs, false /*separate_io_proj*/, false /*do_asserts*/);
  if (_callprojs.resproj != nullptr) {
    for (DUIterator_Fast imax, i = _callprojs.resproj->fast_outs(imax); i < imax; i++) {
      Node* use = _callprojs.resproj->fast_out(i);
      use->isa_MemBar()->remove(&_igvn);
      --imax;
      --i; // back up iterator
    }
    assert(_callprojs.resproj->outcnt() == 0, "all uses must be deleted");
    _igvn.remove_dead_node(_callprojs.resproj);
  }
  if (_callprojs.fallthrough_catchproj != nullptr) {
    migrate_outs(_callprojs.fallthrough_catchproj, ctrl);
    _igvn.remove_dead_node(_callprojs.fallthrough_catchproj);
  }
  if (_callprojs.catchall_catchproj != nullptr) {
    _igvn.rehash_node_delayed(_callprojs.catchall_catchproj);
    _callprojs.catchall_catchproj->set_req(0, top());
  }
  if (_callprojs.fallthrough_proj != nullptr) {
    Node* catchnode = _callprojs.fallthrough_proj->unique_ctrl_out();
    _igvn.remove_dead_node(catchnode);
    _igvn.remove_dead_node(_callprojs.fallthrough_proj);
  }
  if (_callprojs.fallthrough_memproj != nullptr) {
    migrate_outs(_callprojs.fallthrough_memproj, mem);
    _igvn.remove_dead_node(_callprojs.fallthrough_memproj);
  }
  if (_callprojs.fallthrough_ioproj != nullptr) {
    migrate_outs(_callprojs.fallthrough_ioproj, i_o);
    _igvn.remove_dead_node(_callprojs.fallthrough_ioproj);
  }
  if (_callprojs.catchall_memproj != nullptr) {
    _igvn.rehash_node_delayed(_callprojs.catchall_memproj);
    _callprojs.catchall_memproj->set_req(0, top());
  }
  if (_callprojs.catchall_ioproj != nullptr) {
    _igvn.rehash_node_delayed(_callprojs.catchall_ioproj);
    _callprojs.catchall_ioproj->set_req(0, top());
  }
#ifndef PRODUCT
  if (PrintEliminateAllocations) {
    if (alloc->is_AllocateArray()) {
      tty->print_cr("++++ Eliminated: %d AllocateArray", alloc->_idx);
    } else {
      tty->print_cr("++++ Eliminated: %d Allocate", alloc->_idx);
    }
  }
#endif
  _igvn.remove_dead_node(alloc);
}

void PhaseMacroExpand::expand_initialize_membar(AllocateNode* alloc, InitializeNode* init,
                                                Node*& fast_oop_ctrl, Node*& fast_oop_rawmem) {
  // If initialization is performed by an array copy, any required
  // MemBarStoreStore was already added. If the object does not
  // escape no need for a MemBarStoreStore. If the object does not
  // escape in its initializer and memory barrier (MemBarStoreStore or
  // stronger) is already added at exit of initializer, also no need
  // for a MemBarStoreStore. Otherwise we need a MemBarStoreStore
  // so that stores that initialize this object can't be reordered
  // with a subsequent store that makes this object accessible by
  // other threads.
  // Other threads include java threads and JVM internal threads
  // (for example concurrent GC threads). Current concurrent GC
  // implementation: G1 will not scan newly created object,
  // so it's safe to skip storestore barrier when allocation does
  // not escape.
  if (!alloc->does_not_escape_thread() &&
    !alloc->is_allocation_MemBar_redundant() &&
    (init == nullptr || !init->is_complete_with_arraycopy())) {
    if (init == nullptr || init->req() < InitializeNode::RawStores) {
      // No InitializeNode or no stores captured by zeroing
      // elimination. Simply add the MemBarStoreStore after object
      // initialization.
      MemBarNode* mb = MemBarNode::make(C, Op_MemBarStoreStore, Compile::AliasIdxBot);
      transform_later(mb);

      mb->init_req(TypeFunc::Memory, fast_oop_rawmem);
      mb->init_req(TypeFunc::Control, fast_oop_ctrl);
      fast_oop_ctrl = new ProjNode(mb, TypeFunc::Control);
      transform_later(fast_oop_ctrl);
      fast_oop_rawmem = new ProjNode(mb, TypeFunc::Memory);
      transform_later(fast_oop_rawmem);
    } else {
      // Add the MemBarStoreStore after the InitializeNode so that
      // all stores performing the initialization that were moved
      // before the InitializeNode happen before the storestore
      // barrier.

      Node* init_ctrl = init->proj_out_or_null(TypeFunc::Control);
      Node* init_mem = init->proj_out_or_null(TypeFunc::Memory);

      MemBarNode* mb = MemBarNode::make(C, Op_MemBarStoreStore, Compile::AliasIdxBot);
      transform_later(mb);

      Node* ctrl = new ProjNode(init, TypeFunc::Control);
      transform_later(ctrl);
      Node* mem = new ProjNode(init, TypeFunc::Memory);
      transform_later(mem);

      // The MemBarStoreStore depends on control and memory coming
      // from the InitializeNode
      mb->init_req(TypeFunc::Memory, mem);
      mb->init_req(TypeFunc::Control, ctrl);

      ctrl = new ProjNode(mb, TypeFunc::Control);
      transform_later(ctrl);
      mem = new ProjNode(mb, TypeFunc::Memory);
      transform_later(mem);

      // All nodes that depended on the InitializeNode for control
      // and memory must now depend on the MemBarNode that itself
      // depends on the InitializeNode
      if (init_ctrl != nullptr) {
        _igvn.replace_node(init_ctrl, ctrl);
      }
      if (init_mem != nullptr) {
        _igvn.replace_node(init_mem, mem);
      }
    }
  }
}

void PhaseMacroExpand::expand_dtrace_alloc_probe(AllocateNode* alloc, Node* oop,
                                                Node*& ctrl, Node*& rawmem) {
  if (C->env()->dtrace_alloc_probes()) {
    // Slow-path call
    int size = TypeFunc::Parms + 2;
    CallLeafNode *call = new CallLeafNode(OptoRuntime::dtrace_object_alloc_Type(),
                                          CAST_FROM_FN_PTR(address,
                                          static_cast<int (*)(JavaThread*, oopDesc*)>(SharedRuntime::dtrace_object_alloc)),
                                          "dtrace_object_alloc",
                                          TypeRawPtr::BOTTOM);

    // Get base of thread-local storage area
    Node* thread = new ThreadLocalNode();
    transform_later(thread);

    call->init_req(TypeFunc::Parms + 0, thread);
    call->init_req(TypeFunc::Parms + 1, oop);
    call->init_req(TypeFunc::Control, ctrl);
    call->init_req(TypeFunc::I_O    , top()); // does no i/o
    call->init_req(TypeFunc::Memory , rawmem);
    call->init_req(TypeFunc::ReturnAdr, alloc->in(TypeFunc::ReturnAdr));
    call->init_req(TypeFunc::FramePtr, alloc->in(TypeFunc::FramePtr));
    transform_later(call);
    ctrl = new ProjNode(call, TypeFunc::Control);
    transform_later(ctrl);
    rawmem = new ProjNode(call, TypeFunc::Memory);
    transform_later(rawmem);
  }
}

// Helper for PhaseMacroExpand::expand_allocate_common.
// Initializes the newly-allocated storage.
Node*
PhaseMacroExpand::initialize_object(AllocateNode* alloc,
                                    Node* control, Node* rawmem, Node* object,
                                    Node* klass_node, Node* length,
                                    Node* size_in_bytes) {
  InitializeNode* init = alloc->initialization();
  // Store the klass & mark bits
  Node* mark_node = alloc->make_ideal_mark(&_igvn, object, control, rawmem);
  if (!mark_node->is_Con()) {
    transform_later(mark_node);
  }
  rawmem = make_store(control, rawmem, object, oopDesc::mark_offset_in_bytes(), mark_node, TypeX_X->basic_type());

  rawmem = make_store(control, rawmem, object, oopDesc::klass_offset_in_bytes(), klass_node, T_METADATA);
  int header_size = alloc->minimum_header_size();  // conservatively small

  // Array length
  if (length != nullptr) {         // Arrays need length field
    rawmem = make_store(control, rawmem, object, arrayOopDesc::length_offset_in_bytes(), length, T_INT);
    // conservatively small header size:
    header_size = arrayOopDesc::base_offset_in_bytes(T_BYTE);
    if (_igvn.type(klass_node)->isa_aryklassptr()) {   // we know the exact header size in most cases:
      BasicType elem = _igvn.type(klass_node)->is_klassptr()->as_instance_type()->isa_aryptr()->elem()->array_element_basic_type();
      if (is_reference_type(elem, true)) {
        elem = T_OBJECT;
      }
      header_size = Klass::layout_helper_header_size(Klass::array_layout_helper(elem));
    }
  }

  // Clear the object body, if necessary.
  if (init == nullptr) {
    // The init has somehow disappeared; be cautious and clear everything.
    //
    // This can happen if a node is allocated but an uncommon trap occurs
    // immediately.  In this case, the Initialize gets associated with the
    // trap, and may be placed in a different (outer) loop, if the Allocate
    // is in a loop.  If (this is rare) the inner loop gets unrolled, then
    // there can be two Allocates to one Initialize.  The answer in all these
    // edge cases is safety first.  It is always safe to clear immediately
    // within an Allocate, and then (maybe or maybe not) clear some more later.
    if (!(UseTLAB && ZeroTLAB)) {
      rawmem = ClearArrayNode::clear_memory(control, rawmem, object,
                                            header_size, size_in_bytes,
                                            &_igvn);
    }
  } else {
    if (!init->is_complete()) {
      // Try to win by zeroing only what the init does not store.
      // We can also try to do some peephole optimizations,
      // such as combining some adjacent subword stores.
      rawmem = init->complete_stores(control, rawmem, object,
                                     header_size, size_in_bytes, &_igvn);
    }
    // We have no more use for this link, since the AllocateNode goes away:
    init->set_req(InitializeNode::RawAddress, top());
    // (If we keep the link, it just confuses the register allocator,
    // who thinks he sees a real use of the address by the membar.)
  }

  return rawmem;
}

// Generate prefetch instructions for next allocations.
Node* PhaseMacroExpand::prefetch_allocation(Node* i_o, Node*& needgc_false,
                                        Node*& contended_phi_rawmem,
                                        Node* old_eden_top, Node* new_eden_top,
                                        intx lines) {
   enum { fall_in_path = 1, pf_path = 2 };
   if( UseTLAB && AllocatePrefetchStyle == 2 ) {
      // Generate prefetch allocation with watermark check.
      // As an allocation hits the watermark, we will prefetch starting
      // at a "distance" away from watermark.

      Node *pf_region = new RegionNode(3);
      Node *pf_phi_rawmem = new PhiNode( pf_region, Type::MEMORY,
                                                TypeRawPtr::BOTTOM );
      // I/O is used for Prefetch
      Node *pf_phi_abio = new PhiNode( pf_region, Type::ABIO );

      Node *thread = new ThreadLocalNode();
      transform_later(thread);

      Node *eden_pf_adr = new AddPNode( top()/*not oop*/, thread,
                   _igvn.MakeConX(in_bytes(JavaThread::tlab_pf_top_offset())) );
      transform_later(eden_pf_adr);

      Node *old_pf_wm = new LoadPNode(needgc_false,
                                   contended_phi_rawmem, eden_pf_adr,
                                   TypeRawPtr::BOTTOM, TypeRawPtr::BOTTOM,
                                   MemNode::unordered);
      transform_later(old_pf_wm);

      // check against new_eden_top
      Node *need_pf_cmp = new CmpPNode( new_eden_top, old_pf_wm );
      transform_later(need_pf_cmp);
      Node *need_pf_bol = new BoolNode( need_pf_cmp, BoolTest::ge );
      transform_later(need_pf_bol);
      IfNode *need_pf_iff = new IfNode( needgc_false, need_pf_bol,
                                       PROB_UNLIKELY_MAG(4), COUNT_UNKNOWN );
      transform_later(need_pf_iff);

      // true node, add prefetchdistance
      Node *need_pf_true = new IfTrueNode( need_pf_iff );
      transform_later(need_pf_true);

      Node *need_pf_false = new IfFalseNode( need_pf_iff );
      transform_later(need_pf_false);

      Node *new_pf_wmt = new AddPNode( top(), old_pf_wm,
                                    _igvn.MakeConX(AllocatePrefetchDistance) );
      transform_later(new_pf_wmt );
      new_pf_wmt->set_req(0, need_pf_true);

      Node *store_new_wmt = new StorePNode(need_pf_true,
                                       contended_phi_rawmem, eden_pf_adr,
                                       TypeRawPtr::BOTTOM, new_pf_wmt,
                                       MemNode::unordered);
      transform_later(store_new_wmt);

      // adding prefetches
      pf_phi_abio->init_req( fall_in_path, i_o );

      Node *prefetch_adr;
      Node *prefetch;
      uint step_size = AllocatePrefetchStepSize;
      uint distance = 0;

      for ( intx i = 0; i < lines; i++ ) {
        prefetch_adr = new AddPNode( old_pf_wm, new_pf_wmt,
                                            _igvn.MakeConX(distance) );
        transform_later(prefetch_adr);
        prefetch = new PrefetchAllocationNode( i_o, prefetch_adr );
        transform_later(prefetch);
        distance += step_size;
        i_o = prefetch;
      }
      pf_phi_abio->set_req( pf_path, i_o );

      pf_region->init_req( fall_in_path, need_pf_false );
      pf_region->init_req( pf_path, need_pf_true );

      pf_phi_rawmem->init_req( fall_in_path, contended_phi_rawmem );
      pf_phi_rawmem->init_req( pf_path, store_new_wmt );

      transform_later(pf_region);
      transform_later(pf_phi_rawmem);
      transform_later(pf_phi_abio);

      needgc_false = pf_region;
      contended_phi_rawmem = pf_phi_rawmem;
      i_o = pf_phi_abio;
   } else if( UseTLAB && AllocatePrefetchStyle == 3 ) {
      // Insert a prefetch instruction for each allocation.
      // This code is used to generate 1 prefetch instruction per cache line.

      // Generate several prefetch instructions.
      uint step_size = AllocatePrefetchStepSize;
      uint distance = AllocatePrefetchDistance;

      // Next cache address.
      Node *cache_adr = new AddPNode(old_eden_top, old_eden_top,
                                     _igvn.MakeConX(step_size + distance));
      transform_later(cache_adr);
      cache_adr = new CastP2XNode(needgc_false, cache_adr);
      transform_later(cache_adr);
      // Address is aligned to execute prefetch to the beginning of cache line size
      // (it is important when BIS instruction is used on SPARC as prefetch).
      Node* mask = _igvn.MakeConX(~(intptr_t)(step_size-1));
      cache_adr = new AndXNode(cache_adr, mask);
      transform_later(cache_adr);
      cache_adr = new CastX2PNode(cache_adr);
      transform_later(cache_adr);

      // Prefetch
      Node *prefetch = new PrefetchAllocationNode( contended_phi_rawmem, cache_adr );
      prefetch->set_req(0, needgc_false);
      transform_later(prefetch);
      contended_phi_rawmem = prefetch;
      Node *prefetch_adr;
      distance = step_size;
      for ( intx i = 1; i < lines; i++ ) {
        prefetch_adr = new AddPNode( cache_adr, cache_adr,
                                            _igvn.MakeConX(distance) );
        transform_later(prefetch_adr);
        prefetch = new PrefetchAllocationNode( contended_phi_rawmem, prefetch_adr );
        transform_later(prefetch);
        distance += step_size;
        contended_phi_rawmem = prefetch;
      }
   } else if( AllocatePrefetchStyle > 0 ) {
      // Insert a prefetch for each allocation only on the fast-path
      Node *prefetch_adr;
      Node *prefetch;
      // Generate several prefetch instructions.
      uint step_size = AllocatePrefetchStepSize;
      uint distance = AllocatePrefetchDistance;
      for ( intx i = 0; i < lines; i++ ) {
        prefetch_adr = new AddPNode( old_eden_top, new_eden_top,
                                            _igvn.MakeConX(distance) );
        transform_later(prefetch_adr);
        prefetch = new PrefetchAllocationNode( i_o, prefetch_adr );
        // Do not let it float too high, since if eden_top == eden_end,
        // both might be null.
        if( i == 0 ) { // Set control for first prefetch, next follows it
          prefetch->init_req(0, needgc_false);
        }
        transform_later(prefetch);
        distance += step_size;
        i_o = prefetch;
      }
   }
   return i_o;
}


void PhaseMacroExpand::expand_allocate(AllocateNode *alloc) {
  expand_allocate_common(alloc, nullptr,
                         OptoRuntime::new_instance_Type(),
                         OptoRuntime::new_instance_Java(), nullptr);
}

void PhaseMacroExpand::expand_allocate_array(AllocateArrayNode *alloc) {
  Node* length = alloc->in(AllocateNode::ALength);
  Node* valid_length_test = alloc->in(AllocateNode::ValidLengthTest);
  InitializeNode* init = alloc->initialization();
  Node* klass_node = alloc->in(AllocateNode::KlassNode);
  const TypeAryKlassPtr* ary_klass_t = _igvn.type(klass_node)->isa_aryklassptr();
  address slow_call_address;  // Address of slow call
  if (init != nullptr && init->is_complete_with_arraycopy() &&
      ary_klass_t && ary_klass_t->elem()->isa_klassptr() == nullptr) {
    // Don't zero type array during slow allocation in VM since
    // it will be initialized later by arraycopy in compiled code.
    slow_call_address = OptoRuntime::new_array_nozero_Java();
  } else {
    slow_call_address = OptoRuntime::new_array_Java();
  }
  expand_allocate_common(alloc, length,
                         OptoRuntime::new_array_Type(),
                         slow_call_address, valid_length_test);
}

//-------------------mark_eliminated_box----------------------------------
//
// During EA obj may point to several objects but after few ideal graph
// transformations (CCP) it may point to only one non escaping object
// (but still using phi), corresponding locks and unlocks will be marked
// for elimination. Later obj could be replaced with a new node (new phi)
// and which does not have escape information. And later after some graph
// reshape other locks and unlocks (which were not marked for elimination
// before) are connected to this new obj (phi) but they still will not be
// marked for elimination since new obj has no escape information.
// Mark all associated (same box and obj) lock and unlock nodes for
// elimination if some of them marked already.
void PhaseMacroExpand::mark_eliminated_box(Node* oldbox, Node* obj) {
  if (oldbox->as_BoxLock()->is_eliminated()) {
    return; // This BoxLock node was processed already.
  }
  // New implementation (EliminateNestedLocks) has separate BoxLock
  // node for each locked region so mark all associated locks/unlocks as
  // eliminated even if different objects are referenced in one locked region
  // (for example, OSR compilation of nested loop inside locked scope).
  if (EliminateNestedLocks ||
      oldbox->as_BoxLock()->is_simple_lock_region(nullptr, obj, nullptr)) {
    // Box is used only in one lock region. Mark this box as eliminated.
    _igvn.hash_delete(oldbox);
    oldbox->as_BoxLock()->set_eliminated(); // This changes box's hash value
     _igvn.hash_insert(oldbox);

    for (uint i = 0; i < oldbox->outcnt(); i++) {
      Node* u = oldbox->raw_out(i);
      if (u->is_AbstractLock() && !u->as_AbstractLock()->is_non_esc_obj()) {
        AbstractLockNode* alock = u->as_AbstractLock();
        // Check lock's box since box could be referenced by Lock's debug info.
        if (alock->box_node() == oldbox) {
          // Mark eliminated all related locks and unlocks.
#ifdef ASSERT
          alock->log_lock_optimization(C, "eliminate_lock_set_non_esc4");
#endif
          alock->set_non_esc_obj();
        }
      }
    }
    return;
  }

  // Create new "eliminated" BoxLock node and use it in monitor debug info
  // instead of oldbox for the same object.
  BoxLockNode* newbox = oldbox->clone()->as_BoxLock();

  // Note: BoxLock node is marked eliminated only here and it is used
  // to indicate that all associated lock and unlock nodes are marked
  // for elimination.
  newbox->set_eliminated();
  transform_later(newbox);

  // Replace old box node with new box for all users of the same object.
  for (uint i = 0; i < oldbox->outcnt();) {
    bool next_edge = true;

    Node* u = oldbox->raw_out(i);
    if (u->is_AbstractLock()) {
      AbstractLockNode* alock = u->as_AbstractLock();
      if (alock->box_node() == oldbox && alock->obj_node()->eqv_uncast(obj)) {
        // Replace Box and mark eliminated all related locks and unlocks.
#ifdef ASSERT
        alock->log_lock_optimization(C, "eliminate_lock_set_non_esc5");
#endif
        alock->set_non_esc_obj();
        _igvn.rehash_node_delayed(alock);
        alock->set_box_node(newbox);
        next_edge = false;
      }
    }
    if (u->is_FastLock() && u->as_FastLock()->obj_node()->eqv_uncast(obj)) {
      FastLockNode* flock = u->as_FastLock();
      assert(flock->box_node() == oldbox, "sanity");
      _igvn.rehash_node_delayed(flock);
      flock->set_box_node(newbox);
      next_edge = false;
    }

    // Replace old box in monitor debug info.
    if (u->is_SafePoint() && u->as_SafePoint()->jvms()) {
      SafePointNode* sfn = u->as_SafePoint();
      JVMState* youngest_jvms = sfn->jvms();
      int max_depth = youngest_jvms->depth();
      for (int depth = 1; depth <= max_depth; depth++) {
        JVMState* jvms = youngest_jvms->of_depth(depth);
        int num_mon  = jvms->nof_monitors();
        // Loop over monitors
        for (int idx = 0; idx < num_mon; idx++) {
          Node* obj_node = sfn->monitor_obj(jvms, idx);
          Node* box_node = sfn->monitor_box(jvms, idx);
          if (box_node == oldbox && obj_node->eqv_uncast(obj)) {
            int j = jvms->monitor_box_offset(idx);
            _igvn.replace_input_of(u, j, newbox);
            next_edge = false;
          }
        }
      }
    }
    if (next_edge) i++;
  }
}

//-----------------------mark_eliminated_locking_nodes-----------------------
void PhaseMacroExpand::mark_eliminated_locking_nodes(AbstractLockNode *alock) {
  if (EliminateNestedLocks) {
    if (alock->is_nested()) {
       assert(alock->box_node()->as_BoxLock()->is_eliminated(), "sanity");
       return;
    } else if (!alock->is_non_esc_obj()) { // Not eliminated or coarsened
      // Only Lock node has JVMState needed here.
      // Not that preceding claim is documented anywhere else.
      if (alock->jvms() != nullptr) {
        if (alock->as_Lock()->is_nested_lock_region()) {
          // Mark eliminated related nested locks and unlocks.
          Node* obj = alock->obj_node();
          BoxLockNode* box_node = alock->box_node()->as_BoxLock();
          assert(!box_node->is_eliminated(), "should not be marked yet");
          // Note: BoxLock node is marked eliminated only here
          // and it is used to indicate that all associated lock
          // and unlock nodes are marked for elimination.
          box_node->set_eliminated(); // Box's hash is always NO_HASH here
          for (uint i = 0; i < box_node->outcnt(); i++) {
            Node* u = box_node->raw_out(i);
            if (u->is_AbstractLock()) {
              alock = u->as_AbstractLock();
              if (alock->box_node() == box_node) {
                // Verify that this Box is referenced only by related locks.
                assert(alock->obj_node()->eqv_uncast(obj), "");
                // Mark all related locks and unlocks.
#ifdef ASSERT
                alock->log_lock_optimization(C, "eliminate_lock_set_nested");
#endif
                alock->set_nested();
              }
            }
          }
        } else {
#ifdef ASSERT
          alock->log_lock_optimization(C, "eliminate_lock_NOT_nested_lock_region");
          if (C->log() != nullptr)
            alock->as_Lock()->is_nested_lock_region(C); // rerun for debugging output
#endif
        }
      }
      return;
    }
    // Process locks for non escaping object
    assert(alock->is_non_esc_obj(), "");
  } // EliminateNestedLocks

  if (alock->is_non_esc_obj()) { // Lock is used for non escaping object
    // Look for all locks of this object and mark them and
    // corresponding BoxLock nodes as eliminated.
    Node* obj = alock->obj_node();
    for (uint j = 0; j < obj->outcnt(); j++) {
      Node* o = obj->raw_out(j);
      if (o->is_AbstractLock() &&
          o->as_AbstractLock()->obj_node()->eqv_uncast(obj)) {
        alock = o->as_AbstractLock();
        Node* box = alock->box_node();
        // Replace old box node with new eliminated box for all users
        // of the same object and mark related locks as eliminated.
        mark_eliminated_box(box, obj);
      }
    }
  }
}

// we have determined that this lock/unlock can be eliminated, we simply
// eliminate the node without expanding it.
//
// Note:  The membar's associated with the lock/unlock are currently not
//        eliminated.  This should be investigated as a future enhancement.
//
bool PhaseMacroExpand::eliminate_locking_node(AbstractLockNode *alock) {

  if (!alock->is_eliminated()) {
    return false;
  }
#ifdef ASSERT
  if (!alock->is_coarsened()) {
    // Check that new "eliminated" BoxLock node is created.
    BoxLockNode* oldbox = alock->box_node()->as_BoxLock();
    assert(oldbox->is_eliminated(), "should be done already");
  }
#endif

  alock->log_lock_optimization(C, "eliminate_lock");

#ifndef PRODUCT
  if (PrintEliminateLocks) {
    tty->print_cr("++++ Eliminated: %d %s '%s'", alock->_idx, (alock->is_Lock() ? "Lock" : "Unlock"), alock->kind_as_string());
  }
#endif

  Node* mem  = alock->in(TypeFunc::Memory);
  Node* ctrl = alock->in(TypeFunc::Control);
  guarantee(ctrl != nullptr, "missing control projection, cannot replace_node() with null");

  alock->extract_projections(&_callprojs, false /*separate_io_proj*/, false /*do_asserts*/);
  // There are 2 projections from the lock.  The lock node will
  // be deleted when its last use is subsumed below.
  assert(alock->outcnt() == 2 &&
         _callprojs.fallthrough_proj != nullptr &&
         _callprojs.fallthrough_memproj != nullptr,
         "Unexpected projections from Lock/Unlock");

  Node* fallthroughproj = _callprojs.fallthrough_proj;
  Node* memproj_fallthrough = _callprojs.fallthrough_memproj;

  // The memory projection from a lock/unlock is RawMem
  // The input to a Lock is merged memory, so extract its RawMem input
  // (unless the MergeMem has been optimized away.)
  if (alock->is_Lock()) {
    // Search for MemBarAcquireLock node and delete it also.
    MemBarNode* membar = fallthroughproj->unique_ctrl_out()->as_MemBar();
    assert(membar != nullptr && membar->Opcode() == Op_MemBarAcquireLock, "");
    Node* ctrlproj = membar->proj_out(TypeFunc::Control);
    Node* memproj = membar->proj_out(TypeFunc::Memory);
    _igvn.replace_node(ctrlproj, fallthroughproj);
    _igvn.replace_node(memproj, memproj_fallthrough);

    // Delete FastLock node also if this Lock node is unique user
    // (a loop peeling may clone a Lock node).
    Node* flock = alock->as_Lock()->fastlock_node();
    if (flock->outcnt() == 1) {
      assert(flock->unique_out() == alock, "sanity");
      _igvn.replace_node(flock, top());
    }
  }

  // Search for MemBarReleaseLock node and delete it also.
  if (alock->is_Unlock() && ctrl->is_Proj() && ctrl->in(0)->is_MemBar()) {
    MemBarNode* membar = ctrl->in(0)->as_MemBar();
    assert(membar->Opcode() == Op_MemBarReleaseLock &&
           mem->is_Proj() && membar == mem->in(0), "");
    _igvn.replace_node(fallthroughproj, ctrl);
    _igvn.replace_node(memproj_fallthrough, mem);
    fallthroughproj = ctrl;
    memproj_fallthrough = mem;
    ctrl = membar->in(TypeFunc::Control);
    mem  = membar->in(TypeFunc::Memory);
  }

  _igvn.replace_node(fallthroughproj, ctrl);
  _igvn.replace_node(memproj_fallthrough, mem);
  return true;
}


//------------------------------expand_lock_node----------------------
void PhaseMacroExpand::expand_lock_node(LockNode *lock) {

  Node* ctrl = lock->in(TypeFunc::Control);
  Node* mem = lock->in(TypeFunc::Memory);
  Node* obj = lock->obj_node();
  Node* box = lock->box_node();
  Node* flock = lock->fastlock_node();

  assert(!box->as_BoxLock()->is_eliminated(), "sanity");

  // Make the merge point
  Node *region;
  Node *mem_phi;
  Node *slow_path;

  region  = new RegionNode(3);
  // create a Phi for the memory state
  mem_phi = new PhiNode( region, Type::MEMORY, TypeRawPtr::BOTTOM);

  // Optimize test; set region slot 2
  slow_path = opt_bits_test(ctrl, region, 2, flock, 0, 0);
  mem_phi->init_req(2, mem);

  // Make slow path call
  CallNode *call = make_slow_call((CallNode *) lock, OptoRuntime::complete_monitor_enter_Type(),
                                  OptoRuntime::complete_monitor_locking_Java(), nullptr, slow_path,
                                  obj, box, nullptr);

  call->extract_projections(&_callprojs, false /*separate_io_proj*/, false /*do_asserts*/);

  // Slow path can only throw asynchronous exceptions, which are always
  // de-opted.  So the compiler thinks the slow-call can never throw an
  // exception.  If it DOES throw an exception we would need the debug
  // info removed first (since if it throws there is no monitor).
  assert(_callprojs.fallthrough_ioproj == nullptr && _callprojs.catchall_ioproj == nullptr &&
         _callprojs.catchall_memproj == nullptr && _callprojs.catchall_catchproj == nullptr, "Unexpected projection from Lock");

  // Capture slow path
  // disconnect fall-through projection from call and create a new one
  // hook up users of fall-through projection to region
  Node *slow_ctrl = _callprojs.fallthrough_proj->clone();
  transform_later(slow_ctrl);
  _igvn.hash_delete(_callprojs.fallthrough_proj);
  _callprojs.fallthrough_proj->disconnect_inputs(C);
  region->init_req(1, slow_ctrl);
  // region inputs are now complete
  transform_later(region);
  _igvn.replace_node(_callprojs.fallthrough_proj, region);

  Node *memproj = transform_later(new ProjNode(call, TypeFunc::Memory));

  mem_phi->init_req(1, memproj);

  transform_later(mem_phi);

  _igvn.replace_node(_callprojs.fallthrough_memproj, mem_phi);
}

//------------------------------expand_unlock_node----------------------
void PhaseMacroExpand::expand_unlock_node(UnlockNode *unlock) {

  Node* ctrl = unlock->in(TypeFunc::Control);
  Node* mem = unlock->in(TypeFunc::Memory);
  Node* obj = unlock->obj_node();
  Node* box = unlock->box_node();

  assert(!box->as_BoxLock()->is_eliminated(), "sanity");

  // No need for a null check on unlock

  // Make the merge point
  Node *region;
  Node *mem_phi;

  region  = new RegionNode(3);
  // create a Phi for the memory state
  mem_phi = new PhiNode( region, Type::MEMORY, TypeRawPtr::BOTTOM);

  FastUnlockNode *funlock = new FastUnlockNode( ctrl, obj, box );
  funlock = transform_later( funlock )->as_FastUnlock();
  // Optimize test; set region slot 2
  Node *slow_path = opt_bits_test(ctrl, region, 2, funlock, 0, 0);
  Node *thread = transform_later(new ThreadLocalNode());

  CallNode *call = make_slow_call((CallNode *) unlock, OptoRuntime::complete_monitor_exit_Type(),
                                  CAST_FROM_FN_PTR(address, SharedRuntime::complete_monitor_unlocking_C),
                                  "complete_monitor_unlocking_C", slow_path, obj, box, thread);

  call->extract_projections(&_callprojs, false /*separate_io_proj*/, false /*do_asserts*/);
  assert(_callprojs.fallthrough_ioproj == nullptr && _callprojs.catchall_ioproj == nullptr &&
         _callprojs.catchall_memproj == nullptr && _callprojs.catchall_catchproj == nullptr, "Unexpected projection from Lock");

  // No exceptions for unlocking
  // Capture slow path
  // disconnect fall-through projection from call and create a new one
  // hook up users of fall-through projection to region
  Node *slow_ctrl = _callprojs.fallthrough_proj->clone();
  transform_later(slow_ctrl);
  _igvn.hash_delete(_callprojs.fallthrough_proj);
  _callprojs.fallthrough_proj->disconnect_inputs(C);
  region->init_req(1, slow_ctrl);
  // region inputs are now complete
  transform_later(region);
  _igvn.replace_node(_callprojs.fallthrough_proj, region);

  Node *memproj = transform_later(new ProjNode(call, TypeFunc::Memory) );
  mem_phi->init_req(1, memproj );
  mem_phi->init_req(2, mem);
  transform_later(mem_phi);

  _igvn.replace_node(_callprojs.fallthrough_memproj, mem_phi);
}

void PhaseMacroExpand::expand_subtypecheck_node(SubTypeCheckNode *check) {
  assert(check->in(SubTypeCheckNode::Control) == nullptr, "should be pinned");
  Node* bol = check->unique_out();
  Node* obj_or_subklass = check->in(SubTypeCheckNode::ObjOrSubKlass);
  Node* superklass = check->in(SubTypeCheckNode::SuperKlass);
  assert(bol->is_Bool() && bol->as_Bool()->_test._test == BoolTest::ne, "unexpected bool node");

  for (DUIterator_Last imin, i = bol->last_outs(imin); i >= imin; --i) {
    Node* iff = bol->last_out(i);
    assert(iff->is_If(), "where's the if?");

    if (iff->in(0)->is_top()) {
      _igvn.replace_input_of(iff, 1, C->top());
      continue;
    }

    Node* iftrue = iff->as_If()->proj_out(1);
    Node* iffalse = iff->as_If()->proj_out(0);
    Node* ctrl = iff->in(0);

    Node* subklass = nullptr;
    if (_igvn.type(obj_or_subklass)->isa_klassptr()) {
      subklass = obj_or_subklass;
    } else {
      Node* k_adr = basic_plus_adr(obj_or_subklass, oopDesc::klass_offset_in_bytes());
      subklass = _igvn.transform(LoadKlassNode::make(_igvn, nullptr, C->immutable_memory(), k_adr, TypeInstPtr::KLASS));
    }

    Node* not_subtype_ctrl = Phase::gen_subtype_check(subklass, superklass, &ctrl, nullptr, _igvn);

    _igvn.replace_input_of(iff, 0, C->top());
    _igvn.replace_node(iftrue, not_subtype_ctrl);
    _igvn.replace_node(iffalse, ctrl);
  }
  _igvn.replace_node(check, C->top());
}

//---------------------------eliminate_macro_nodes----------------------
// Eliminate scalar replaced allocations and associated locks.
void PhaseMacroExpand::eliminate_macro_nodes() {
  if (C->macro_count() == 0)
    return;
  NOT_PRODUCT(int membar_before = count_MemBar(C);)

  // Before elimination may re-mark (change to Nested or NonEscObj)
  // all associated (same box and obj) lock and unlock nodes.
  int cnt = C->macro_count();
  for (int i=0; i < cnt; i++) {
    Node *n = C->macro_node(i);
    if (n->is_AbstractLock()) { // Lock and Unlock nodes
      mark_eliminated_locking_nodes(n->as_AbstractLock());
    }
  }
  // Re-marking may break consistency of Coarsened locks.
  if (!C->coarsened_locks_consistent()) {
    return; // recompile without Coarsened locks if broken
  }

  // First, attempt to eliminate locks
  bool progress = true;
  while (progress) {
    progress = false;
    for (int i = C->macro_count(); i > 0; i = MIN2(i - 1, C->macro_count())) { // more than 1 element can be eliminated at once
      Node* n = C->macro_node(i - 1);
      bool success = false;
      DEBUG_ONLY(int old_macro_count = C->macro_count();)
      if (n->is_AbstractLock()) {
        success = eliminate_locking_node(n->as_AbstractLock());
#ifndef PRODUCT
        if (success && PrintOptoStatistics) {
          Atomic::inc(&PhaseMacroExpand::_monitor_objects_removed_counter);
        }
#endif
      }
      assert(success == (C->macro_count() < old_macro_count), "elimination reduces macro count");
      progress = progress || success;
    }
  }
  // Next, attempt to eliminate allocations
  _has_locks = false;
  progress = true;
  while (progress) {
    progress = false;
    for (int i = C->macro_count(); i > 0; i = MIN2(i - 1, C->macro_count())) { // more than 1 element can be eliminated at once
      Node* n = C->macro_node(i - 1);
      bool success = false;
      DEBUG_ONLY(int old_macro_count = C->macro_count();)
      switch (n->class_id()) {
      case Node::Class_Allocate:
      case Node::Class_AllocateArray:
        success = eliminate_allocate_node(n->as_Allocate());
#ifndef PRODUCT
        if (success && PrintOptoStatistics) {
          Atomic::inc(&PhaseMacroExpand::_objs_scalar_replaced_counter);
        }
#endif
        break;
      case Node::Class_CallStaticJava:
        success = eliminate_boxing_node(n->as_CallStaticJava());
        break;
      case Node::Class_Lock:
      case Node::Class_Unlock:
        assert(!n->as_AbstractLock()->is_eliminated(), "sanity");
        _has_locks = true;
        break;
      case Node::Class_ArrayCopy:
        break;
      case Node::Class_OuterStripMinedLoop:
        break;
      case Node::Class_SubTypeCheck:
        break;
      case Node::Class_Opaque1:
        break;
      default:
        assert(n->Opcode() == Op_LoopLimit ||
               n->Opcode() == Op_Opaque3   ||
               n->Opcode() == Op_Opaque4   ||
               BarrierSet::barrier_set()->barrier_set_c2()->is_gc_barrier_node(n),
               "unknown node type in macro list");
      }
      assert(success == (C->macro_count() < old_macro_count), "elimination reduces macro count");
      progress = progress || success;
    }
  }
#ifndef PRODUCT
  if (PrintOptoStatistics) {
    int membar_after = count_MemBar(C);
    Atomic::add(&PhaseMacroExpand::_memory_barriers_removed_counter, membar_before - membar_after);
  }
#endif
}

//------------------------------expand_macro_nodes----------------------
//  Returns true if a failure occurred.
bool PhaseMacroExpand::expand_macro_nodes() {
  // Last attempt to eliminate macro nodes.
  eliminate_macro_nodes();
  if (C->failing())  return true;

  // Eliminate Opaque and LoopLimit nodes. Do it after all loop optimizations.
  bool progress = true;
  while (progress) {
    progress = false;
    for (int i = C->macro_count(); i > 0; i--) {
      Node* n = C->macro_node(i-1);
      bool success = false;
      DEBUG_ONLY(int old_macro_count = C->macro_count();)
      if (n->Opcode() == Op_LoopLimit) {
        // Remove it from macro list and put on IGVN worklist to optimize.
        C->remove_macro_node(n);
        _igvn._worklist.push(n);
        success = true;
      } else if (n->Opcode() == Op_CallStaticJava) {
        // Remove it from macro list and put on IGVN worklist to optimize.
        C->remove_macro_node(n);
        _igvn._worklist.push(n);
        success = true;
      } else if (n->is_Opaque1()) {
        _igvn.replace_node(n, n->in(1));
        success = true;
#if INCLUDE_RTM_OPT
      } else if ((n->Opcode() == Op_Opaque3) && ((Opaque3Node*)n)->rtm_opt()) {
        assert(C->profile_rtm(), "should be used only in rtm deoptimization code");
        assert((n->outcnt() == 1) && n->unique_out()->is_Cmp(), "");
        Node* cmp = n->unique_out();
#ifdef ASSERT
        // Validate graph.
        assert((cmp->outcnt() == 1) && cmp->unique_out()->is_Bool(), "");
        BoolNode* bol = cmp->unique_out()->as_Bool();
        assert((bol->outcnt() == 1) && bol->unique_out()->is_If() &&
               (bol->_test._test == BoolTest::ne), "");
        IfNode* ifn = bol->unique_out()->as_If();
        assert((ifn->outcnt() == 2) &&
               ifn->proj_out(1)->is_uncommon_trap_proj(Deoptimization::Reason_rtm_state_change) != nullptr, "");
#endif
        Node* repl = n->in(1);
        if (!_has_locks) {
          // Remove RTM state check if there are no locks in the code.
          // Replace input to compare the same value.
          repl = (cmp->in(1) == n) ? cmp->in(2) : cmp->in(1);
        }
        _igvn.replace_node(n, repl);
        success = true;
#endif
      } else if (n->Opcode() == Op_Opaque4) {
        // With Opaque4 nodes, the expectation is that the test of input 1
        // is always equal to the constant value of input 2. So we can
        // remove the Opaque4 and replace it by input 2. In debug builds,
        // leave the non constant test in instead to sanity check that it
        // never fails (if it does, that subgraph was constructed so, at
        // runtime, a Halt node is executed).
#ifdef ASSERT
        _igvn.replace_node(n, n->in(1));
#else
        _igvn.replace_node(n, n->in(2));
#endif
        success = true;
      } else if (n->Opcode() == Op_OuterStripMinedLoop) {
        n->as_OuterStripMinedLoop()->adjust_strip_mined_loop(&_igvn);
        C->remove_macro_node(n);
        success = true;
      }
      assert(!success || (C->macro_count() == (old_macro_count - 1)), "elimination must have deleted one node from macro list");
      progress = progress || success;
    }
  }

  // Clean up the graph so we're less likely to hit the maximum node
  // limit
  _igvn.set_delay_transform(false);
  _igvn.optimize();
  if (C->failing())  return true;
  _igvn.set_delay_transform(true);


  // Because we run IGVN after each expansion, some macro nodes may go
  // dead and be removed from the list as we iterate over it. Move
  // Allocate nodes (processed in a second pass) at the beginning of
  // the list and then iterate from the last element of the list until
  // an Allocate node is seen. This is robust to random deletion in
  // the list due to nodes going dead.
  C->sort_macro_nodes();

  // expand arraycopy "macro" nodes first
  // For ReduceBulkZeroing, we must first process all arraycopy nodes
  // before the allocate nodes are expanded.
  while (C->macro_count() > 0) {
    int macro_count = C->macro_count();
    Node * n = C->macro_node(macro_count-1);
    assert(n->is_macro(), "only macro nodes expected here");
    if (_igvn.type(n) == Type::TOP || (n->in(0) != nullptr && n->in(0)->is_top())) {
      // node is unreachable, so don't try to expand it
      C->remove_macro_node(n);
      continue;
    }
    if (n->is_Allocate()) {
      break;
    }
    // Make sure expansion will not cause node limit to be exceeded.
    // Worst case is a macro node gets expanded into about 200 nodes.
    // Allow 50% more for optimization.
    if (C->check_node_count(300, "out of nodes before macro expansion")) {
      return true;
    }

    DEBUG_ONLY(int old_macro_count = C->macro_count();)
    switch (n->class_id()) {
    case Node::Class_Lock:
      expand_lock_node(n->as_Lock());
      break;
    case Node::Class_Unlock:
      expand_unlock_node(n->as_Unlock());
      break;
    case Node::Class_ArrayCopy:
      expand_arraycopy_node(n->as_ArrayCopy());
      break;
    case Node::Class_SubTypeCheck:
      expand_subtypecheck_node(n->as_SubTypeCheck());
      break;
    default:
      assert(false, "unknown node type in macro list");
    }
    assert(C->macro_count() == (old_macro_count - 1), "expansion must have deleted one node from macro list");
    if (C->failing())  return true;

    // Clean up the graph so we're less likely to hit the maximum node
    // limit
    _igvn.set_delay_transform(false);
    _igvn.optimize();
    if (C->failing())  return true;
    _igvn.set_delay_transform(true);
  }

  // All nodes except Allocate nodes are expanded now. There could be
  // new optimization opportunities (such as folding newly created
  // load from a just allocated object). Run IGVN.

  // expand "macro" nodes
  // nodes are removed from the macro list as they are processed
  while (C->macro_count() > 0) {
    int macro_count = C->macro_count();
    Node * n = C->macro_node(macro_count-1);
    assert(n->is_macro(), "only macro nodes expected here");
    if (_igvn.type(n) == Type::TOP || (n->in(0) != nullptr && n->in(0)->is_top())) {
      // node is unreachable, so don't try to expand it
      C->remove_macro_node(n);
      continue;
    }
    // Make sure expansion will not cause node limit to be exceeded.
    // Worst case is a macro node gets expanded into about 200 nodes.
    // Allow 50% more for optimization.
    if (C->check_node_count(300, "out of nodes before macro expansion")) {
      return true;
    }
    switch (n->class_id()) {
    case Node::Class_Allocate:
      expand_allocate(n->as_Allocate());
      break;
    case Node::Class_AllocateArray:
      expand_allocate_array(n->as_AllocateArray());
      break;
    default:
      assert(false, "unknown node type in macro list");
    }
    assert(C->macro_count() < macro_count, "must have deleted a node from macro list");
    if (C->failing())  return true;

    // Clean up the graph so we're less likely to hit the maximum node
    // limit
    _igvn.set_delay_transform(false);
    _igvn.optimize();
    if (C->failing())  return true;
    _igvn.set_delay_transform(true);
  }

  _igvn.set_delay_transform(false);
  return false;
}

#ifndef PRODUCT
int PhaseMacroExpand::_objs_scalar_replaced_counter = 0;
int PhaseMacroExpand::_monitor_objects_removed_counter = 0;
int PhaseMacroExpand::_GC_barriers_removed_counter = 0;
int PhaseMacroExpand::_memory_barriers_removed_counter = 0;

void PhaseMacroExpand::print_statistics() {
  tty->print("Objects scalar replaced = %d, ", Atomic::load(&_objs_scalar_replaced_counter));
  tty->print("Monitor objects removed = %d, ", Atomic::load(&_monitor_objects_removed_counter));
  tty->print("GC barriers removed = %d, ", Atomic::load(&_GC_barriers_removed_counter));
  tty->print_cr("Memory barriers removed = %d", Atomic::load(&_memory_barriers_removed_counter));
}

int PhaseMacroExpand::count_MemBar(Compile *C) {
  if (!PrintOptoStatistics) {
    return 0;
  }
  Unique_Node_List ideal_nodes;
  int total = 0;
  ideal_nodes.map(C->live_nodes(), nullptr);
  ideal_nodes.push(C->root());
  for (uint next = 0; next < ideal_nodes.size(); ++next) {
    Node* n = ideal_nodes.at(next);
    if (n->is_MemBar()) {
      total++;
    }
    for (DUIterator_Fast imax, i = n->fast_outs(imax); i < imax; i++) {
      Node* m = n->fast_out(i);
      ideal_nodes.push(m);
    }
  }
  return total;
}
#endif<|MERGE_RESOLUTION|>--- conflicted
+++ resolved
@@ -346,13 +346,8 @@
 // Given a Memory Phi, compute a value Phi containing the values from stores
 // on the input paths.
 // Note: this function is recursive, its depth is limited by the "level" argument
-<<<<<<< HEAD
-// Returns the computed Phi, or NULL if it cannot compute it.
+// Returns the computed Phi, or null if it cannot compute it.
 Node *PhaseMacroExpand::value_from_mem_phi(Compile* comp, PhaseIterGVN* igvn, Node *mem, BasicType ft, const Type *phi_type, const TypeOopPtr *adr_t, AllocateNode *alloc, Node_Stack *value_phis, int level) {
-=======
-// Returns the computed Phi, or null if it cannot compute it.
-Node *PhaseMacroExpand::value_from_mem_phi(Node *mem, BasicType ft, const Type *phi_type, const TypeOopPtr *adr_t, AllocateNode *alloc, Node_Stack *value_phis, int level) {
->>>>>>> 01e69205
   assert(mem->is_Phi(), "sanity");
   int alias_idx = comp->get_alias_index(adr_t);
   int offset = adr_t->offset();
@@ -382,13 +377,8 @@
   GrowableArray <Node *> values(length, length, nullptr);
 
   // create a new Phi for the value
-<<<<<<< HEAD
-  PhiNode *phi = new PhiNode(mem->in(0), phi_type, NULL, mem->_idx, instance_id, alias_idx, offset);
+  PhiNode *phi = new PhiNode(mem->in(0), phi_type, nullptr, mem->_idx, instance_id, alias_idx, offset);
   igvn->register_new_node_with_optimizer(phi);
-=======
-  PhiNode *phi = new PhiNode(mem->in(0), phi_type, nullptr, mem->_idx, instance_id, alias_idx, offset);
-  transform_later(phi);
->>>>>>> 01e69205
   value_phis->push(phi, mem->_idx);
 
   for (uint j = 1; j < length; j++) {
@@ -421,15 +411,9 @@
       } else if(val->is_Proj() && val->in(0) == alloc) {
         values.at_put(j, igvn->zerocon(ft));
       } else if (val->is_Phi()) {
-<<<<<<< HEAD
         val = value_from_mem_phi(comp, igvn, val, ft, phi_type, adr_t, alloc, value_phis, level-1);
-        if (val == NULL) {
-          return NULL;
-=======
-        val = value_from_mem_phi(val, ft, phi_type, adr_t, alloc, value_phis, level-1);
         if (val == nullptr) {
           return nullptr;
->>>>>>> 01e69205
         }
         values.at_put(j, val);
       } else if (val->Opcode() == Op_SCMemProj) {
@@ -439,15 +423,9 @@
         assert(false, "Object is not scalar replaceable if a LoadStore node accesses its field");
         return nullptr;
       } else if (val->is_ArrayCopy()) {
-<<<<<<< HEAD
         Node* res = make_arraycopy_load(comp, igvn, val->as_ArrayCopy(), offset, val->in(0), val->in(TypeFunc::Memory), ft, phi_type, alloc);
-        if (res == NULL) {
-          return NULL;
-=======
-        Node* res = make_arraycopy_load(val->as_ArrayCopy(), offset, val->in(0), val->in(TypeFunc::Memory), ft, phi_type, alloc);
         if (res == nullptr) {
           return nullptr;
->>>>>>> 01e69205
         }
         values.at_put(j, res);
       } else {
@@ -491,13 +469,8 @@
     if (mem == start_mem || mem == alloc_mem) {
       done = true;  // hit a sentinel, return appropriate 0 value
     } else if (mem->is_Initialize()) {
-<<<<<<< HEAD
       mem = mem->as_Initialize()->find_captured_store(offset, type2aelembytes(ft), igvn);
-      if (mem == NULL) {
-=======
-      mem = mem->as_Initialize()->find_captured_store(offset, type2aelembytes(ft), &_igvn);
       if (mem == nullptr) {
->>>>>>> 01e69205
         done = true; // Something go wrong.
       } else if (mem->is_Store()) {
         const TypePtr* atype = mem->as_Store()->adr_type();
@@ -506,31 +479,18 @@
       }
     } else if (mem->is_Store()) {
       const TypeOopPtr* atype = mem->as_Store()->adr_type()->isa_oopptr();
-<<<<<<< HEAD
-      assert(atype != NULL, "address type must be oopptr");
+      assert(atype != nullptr, "address type must be oopptr");
       assert(comp->get_alias_index(atype) == alias_idx &&
-=======
-      assert(atype != nullptr, "address type must be oopptr");
-      assert(C->get_alias_index(atype) == alias_idx &&
->>>>>>> 01e69205
              atype->is_known_instance_field() && atype->offset() == offset &&
              atype->instance_id() == instance_id, "store is correct memory slice");
       done = true;
     } else if (mem->is_Phi()) {
       // try to find a phi's unique input
-<<<<<<< HEAD
-      Node *unique_input = NULL;
+      Node *unique_input = nullptr;
       Node *top = comp->top();
       for (uint i = 1; i < mem->req(); i++) {
         Node *n = scan_mem_chain(mem->in(i), alias_idx, offset, start_mem, alloc, igvn);
-        if (n == NULL || n == top || n == mem) {
-=======
-      Node *unique_input = nullptr;
-      Node *top = C->top();
-      for (uint i = 1; i < mem->req(); i++) {
-        Node *n = scan_mem_chain(mem->in(i), alias_idx, offset, start_mem, alloc, &_igvn);
         if (n == nullptr || n == top || n == mem) {
->>>>>>> 01e69205
           continue;
         } else if (unique_input == nullptr) {
           unique_input = n;
@@ -563,13 +523,8 @@
     } else if (mem->is_Phi()) {
       // attempt to produce a Phi reflecting the values on the input paths of the Phi
       Node_Stack value_phis(8);
-<<<<<<< HEAD
       Node* phi = value_from_mem_phi(comp, igvn, mem, ft, ftype, adr_t, alloc, &value_phis, ValueSearchLimit);
-      if (phi != NULL) {
-=======
-      Node* phi = value_from_mem_phi(mem, ft, ftype, adr_t, alloc, &value_phis, ValueSearchLimit);
       if (phi != nullptr) {
->>>>>>> 01e69205
         return phi;
       } else {
         // Kill all new Phis
@@ -610,13 +565,8 @@
     NOT_PRODUCT(fail_eliminate = "Allocation does not have unique CheckCastPP";)
     can_eliminate = false;
   } else {
-<<<<<<< HEAD
     res_type = igvn->type(res)->isa_oopptr();
-    if (res_type == NULL) {
-=======
-    res_type = _igvn.type(res)->isa_oopptr();
     if (res_type == nullptr) {
->>>>>>> 01e69205
       NOT_PRODUCT(fail_eliminate = "Neither instance or array allocation";)
       can_eliminate = false;
     } else if (res_type->isa_aryptr()) {
@@ -817,13 +767,8 @@
 
       const TypeOopPtr *field_addr_type = res_type->add_offset(offset)->isa_oopptr();
 
-<<<<<<< HEAD
       Node *field_val = value_from_mem(C, &_igvn, mem, ctl, basic_elem_type, field_type, field_addr_type, alloc);
-      if (field_val == NULL) {
-=======
-      Node *field_val = value_from_mem(mem, ctl, basic_elem_type, field_type, field_addr_type, alloc);
       if (field_val == nullptr) {
->>>>>>> 01e69205
         // We weren't able to find a value for this field,
         // give up on eliminating this allocation.
 
