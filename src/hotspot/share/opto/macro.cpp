--- conflicted
+++ resolved
@@ -760,7 +760,6 @@
       field_type = res_type->is_aryptr()->elem();
     }
   }
-<<<<<<< HEAD
 
   SafePointScalarObjectNode* sobj = new SafePointScalarObjectNode(res_type, alloc, first_ind, nfields);
   sobj->init_req(0, C->root());
@@ -772,7 +771,7 @@
     ciField* field = nullptr;
     if (iklass != nullptr) {
       field = iklass->nonstatic_field_at(j);
-      offset = field->offset();
+      offset = field->offset_in_bytes();
       ciType* elem_type = field->type();
       basic_elem_type = field->layout_type();
 
@@ -786,55 +785,6 @@
           // and may yield a vacuous result if the field is of interface type.
           field_type = TypeOopPtr::make_from_constant(con)->isa_oopptr();
           assert(field_type != nullptr, "field singleton type must be consistent");
-=======
-  //
-  // Process the safepoint uses
-  //
-  while (safepoints.length() > 0) {
-    SafePointNode* sfpt = safepoints.pop();
-    Node* mem = sfpt->memory();
-    Node* ctl = sfpt->control();
-    assert(sfpt->jvms() != nullptr, "missed JVMS");
-    // Fields of scalar objs are referenced only at the end
-    // of regular debuginfo at the last (youngest) JVMS.
-    // Record relative start index.
-    uint first_ind = (sfpt->req() - sfpt->jvms()->scloff());
-    SafePointScalarObjectNode* sobj = new SafePointScalarObjectNode(res_type,
-#ifdef ASSERT
-                                                 alloc,
-#endif
-                                                 first_ind, nfields);
-    sobj->init_req(0, C->root());
-    transform_later(sobj);
-
-    // Scan object's fields adding an input to the safepoint for each field.
-    for (int j = 0; j < nfields; j++) {
-      intptr_t offset;
-      ciField* field = nullptr;
-      if (iklass != nullptr) {
-        field = iklass->nonstatic_field_at(j);
-        offset = field->offset_in_bytes();
-        ciType* elem_type = field->type();
-        basic_elem_type = field->layout_type();
-
-        // The next code is taken from Parse::do_get_xxx().
-        if (is_reference_type(basic_elem_type)) {
-          if (!elem_type->is_loaded()) {
-            field_type = TypeInstPtr::BOTTOM;
-          } else if (field != nullptr && field->is_static_constant()) {
-            ciObject* con = field->constant_value().as_object();
-            // Do not "join" in the previous type; it doesn't add value,
-            // and may yield a vacuous result if the field is of interface type.
-            field_type = TypeOopPtr::make_from_constant(con)->isa_oopptr();
-            assert(field_type != nullptr, "field singleton type must be consistent");
-          } else {
-            field_type = TypeOopPtr::make_from_klass(elem_type->as_klass());
-          }
-          if (UseCompressedOops) {
-            field_type = field_type->make_narrowoop();
-            basic_elem_type = T_NARROWOOP;
-          }
->>>>>>> 5919fad1
         } else {
           field_type = TypeOopPtr::make_from_klass(elem_type->as_klass());
         }
