/*
 * Copyright (c) 1998, 2023, Oracle and/or its affiliates. All rights reserved.
 * DO NOT ALTER OR REMOVE COPYRIGHT NOTICES OR THIS FILE HEADER.
 *
 * This code is free software; you can redistribute it and/or modify it
 * under the terms of the GNU General Public License version 2 only, as
 * published by the Free Software Foundation.
 *
 * This code is distributed in the hope that it will be useful, but WITHOUT
 * ANY WARRANTY; without even the implied warranty of MERCHANTABILITY or
 * FITNESS FOR A PARTICULAR PURPOSE.  See the GNU General Public License
 * version 2 for more details (a copy is included in the LICENSE file that
 * accompanied this code).
 *
 * You should have received a copy of the GNU General Public License version
 * 2 along with this work; if not, write to the Free Software Foundation,
 * Inc., 51 Franklin St, Fifth Floor, Boston, MA 02110-1301 USA.
 *
 * Please contact Oracle, 500 Oracle Parkway, Redwood Shores, CA 94065 USA
 * or visit www.oracle.com if you need additional information or have any
 * questions.
 *
 */

#ifndef SHARE_RUNTIME_OBJECTMONITOR_HPP
#define SHARE_RUNTIME_OBJECTMONITOR_HPP

#include "memory/allocation.hpp"
#include "memory/padded.hpp"
#include "oops/markWord.hpp"
#include "oops/weakHandle.hpp"
#include "runtime/perfDataTypes.hpp"

class ObjectMonitor;
class ParkEvent;

// ObjectWaiter serves as a "proxy" or surrogate thread.
// TODO-FIXME: Eliminate ObjectWaiter and use the thread-specific
// ParkEvent instead.  Beware, however, that the JVMTI code
// knows about ObjectWaiters, so we'll have to reconcile that code.
// See next_waiter(), first_waiter(), etc.

class ObjectWaiter : public StackObj {
 public:
  enum TStates { TS_UNDEF, TS_READY, TS_RUN, TS_WAIT, TS_ENTER, TS_CXQ };
  ObjectWaiter* volatile _next;
  ObjectWaiter* volatile _prev;
  JavaThread*   _thread;
  uint64_t      _notifier_tid;
  ParkEvent *   _event;
  volatile int  _notified;
  volatile TStates TState;
  bool          _active;           // Contention monitoring is enabled
 public:
  ObjectWaiter(JavaThread* current);

  void wait_reenter_begin(ObjectMonitor *mon);
  void wait_reenter_end(ObjectMonitor *mon);
};

// The ObjectMonitor class implements the heavyweight version of a
// JavaMonitor. The lightweight BasicLock/stack lock version has been
// inflated into an ObjectMonitor. This inflation is typically due to
// contention or use of Object.wait().
//
// WARNING: This is a very sensitive and fragile class. DO NOT make any
// changes unless you are fully aware of the underlying semantics.
//
// ObjectMonitor Layout Overview/Highlights/Restrictions:
//
// - The _header field must be at offset 0 because the displaced header
//   from markWord is stored there. We do not want markWord.hpp to include
//   ObjectMonitor.hpp to avoid exposing ObjectMonitor everywhere. This
//   means that ObjectMonitor cannot inherit from any other class nor can
//   it use any virtual member functions. This restriction is critical to
//   the proper functioning of the VM.
// - The _header and _owner fields should be separated by enough space
//   to avoid false sharing due to parallel access by different threads.
//   This is an advisory recommendation.
// - The general layout of the fields in ObjectMonitor is:
//     _header
//     <lightly_used_fields>
//     <optional padding>
//     _owner
//     <remaining_fields>
// - The VM assumes write ordering and machine word alignment with
//   respect to the _owner field and the <remaining_fields> that can
//   be read in parallel by other threads.
// - Generally fields that are accessed closely together in time should
//   be placed proximally in space to promote data cache locality. That
//   is, temporal locality should condition spatial locality.
// - We have to balance avoiding false sharing with excessive invalidation
//   from coherence traffic. As such, we try to cluster fields that tend
//   to be _written_ at approximately the same time onto the same data
//   cache line.
// - We also have to balance the natural tension between minimizing
//   single threaded capacity misses with excessive multi-threaded
//   coherency misses. There is no single optimal layout for both
//   single-threaded and multi-threaded environments.
//
// - See TEST_VM(ObjectMonitor, sanity) gtest for how critical restrictions are
//   enforced.
// - Adjacent ObjectMonitors should be separated by enough space to avoid
//   false sharing. This is handled by the ObjectMonitor allocation code
//   in synchronizer.cpp. Also see TEST_VM(SynchronizerTest, sanity) gtest.
//
// Futures notes:
//   - Separating _owner from the <remaining_fields> by enough space to
//     avoid false sharing might be profitable. Given
//     http://blogs.oracle.com/dave/entry/cas_and_cache_trivia_invalidate
//     we know that the CAS in monitorenter will invalidate the line
//     underlying _owner. We want to avoid an L1 data cache miss on that
//     same line for monitorexit. Putting these <remaining_fields>:
//     _recursions, _EntryList, _cxq, and _succ, all of which may be
//     fetched in the inflated unlock path, on a different cache line
//     would make them immune to CAS-based invalidation from the _owner
//     field.
//
//   - The _recursions field should be of type int, or int32_t but not
//     intptr_t. There's no reason to use a 64-bit type for this field
//     in a 64-bit JVM.

#ifndef OM_CACHE_LINE_SIZE
// Use DEFAULT_CACHE_LINE_SIZE if not already specified for
// the current build platform.
#define OM_CACHE_LINE_SIZE DEFAULT_CACHE_LINE_SIZE
#endif

class ObjectMonitor : public CHeapObj<mtObjectMonitor> {
  friend class ObjectSynchronizer;
  friend class ObjectWaiter;
  friend class VMStructs;
  JVMCI_ONLY(friend class JVMCIVMStructs;)

  static OopStorage* _oop_storage;

  // The sync code expects the header field to be at offset zero (0).
  // Enforced by the assert() in header_addr().
  volatile markWord _header;        // displaced object header word - mark
  WeakHandle _object;               // backward object pointer
  // Separate _header and _owner on different cache lines since both can
  // have busy multi-threaded access. _header and _object are set at initial
  // inflation. The _object does not change, so it is a good choice to share
  // its cache line with _header.
  DEFINE_PAD_MINUS_SIZE(0, OM_CACHE_LINE_SIZE, sizeof(volatile markWord) +
                        sizeof(WeakHandle));
  // Used by async deflation as a marker in the _owner field.
  // Note that the choice of the two markers is peculiar:
  // - They need to represent values that cannot be pointers. In particular,
  //   we achieve this by using the lowest two bits.
  // - ANONYMOUS_OWNER should be a small value, it is used in generated code
  //   and small values encode much better.
  // - We test for anonymous owner by testing for the lowest bit, therefore
  //   DEFLATER_MARKER must *not* have that bit set.
  #define DEFLATER_MARKER reinterpret_cast<void*>(2)
public:
  // NOTE: Typed as uintptr_t so that we can pick it up in SA, via vmStructs.
  static const uintptr_t ANONYMOUS_OWNER = 1;

private:
  static void* anon_owner_ptr() { return reinterpret_cast<void*>(ANONYMOUS_OWNER); }

  void* volatile _owner;            // pointer to owning thread OR BasicLock
  volatile uint64_t _previous_owner_tid;  // thread id of the previous owner of the monitor
  // Separate _owner and _next_om on different cache lines since
  // both can have busy multi-threaded access. _previous_owner_tid is only
  // changed by ObjectMonitor::exit() so it is a good choice to share the
  // cache line with _owner.
  DEFINE_PAD_MINUS_SIZE(1, OM_CACHE_LINE_SIZE, sizeof(void* volatile) +
                        sizeof(volatile uint64_t));
  ObjectMonitor* _next_om;          // Next ObjectMonitor* linkage
  volatile intx _recursions;        // recursion count, 0 for first entry
  ObjectWaiter* volatile _EntryList;  // Threads blocked on entry or reentry.
                                      // The list is actually composed of WaitNodes,
                                      // acting as proxies for Threads.

  ObjectWaiter* volatile _cxq;      // LL of recently-arrived threads blocked on entry.
  JavaThread* volatile _succ;       // Heir presumptive thread - used for futile wakeup throttling
  JavaThread* volatile _Responsible;

  volatile int _Spinner;            // for exit->spinner handoff optimization
  volatile int _SpinDuration;

  int _contentions;                 // Number of active contentions in enter(). It is used by is_busy()
                                    // along with other fields to determine if an ObjectMonitor can be
                                    // deflated. It is also used by the async deflation protocol. See
                                    // ObjectMonitor::deflate_monitor().
 protected:
  ObjectWaiter* volatile _WaitSet;  // LL of threads wait()ing on the monitor
  volatile int  _waiters;           // number of waiting threads
 private:
  volatile int _WaitSetLock;        // protects Wait Queue - simple spinlock

 public:

  static void Initialize();

  // Only perform a PerfData operation if the PerfData object has been
  // allocated and if the PerfDataManager has not freed the PerfData
  // objects which can happen at normal VM shutdown.
  //
  #define OM_PERFDATA_OP(f, op_str)                 \
    do {                                            \
      if (ObjectMonitor::_sync_ ## f != nullptr &&  \
          PerfDataManager::has_PerfData()) {        \
        ObjectMonitor::_sync_ ## f->op_str;         \
      }                                             \
    } while (0)

  static PerfCounter * _sync_ContendedLockAttempts;
  static PerfCounter * _sync_FutileWakeups;
  static PerfCounter * _sync_Parks;
  static PerfCounter * _sync_Notifications;
  static PerfCounter * _sync_Inflations;
  static PerfCounter * _sync_Deflations;
  static PerfLongVariable * _sync_MonExtant;

  static int Knob_SpinLimit;

<<<<<<< HEAD
  // TODO-FIXME: the "offset" routines should return a type of off_t instead of int ...
  // ByteSize would also be an appropriate type.
  static int header_offset_in_bytes()      { return offset_of(ObjectMonitor, _header); }
  static int owner_offset_in_bytes()       { return offset_of(ObjectMonitor, _owner); }
  static int recursions_offset_in_bytes()  { return offset_of(ObjectMonitor, _recursions); }
  static int cxq_offset_in_bytes()         { return offset_of(ObjectMonitor, _cxq); }
  static int succ_offset_in_bytes()        { return offset_of(ObjectMonitor, _succ); }
  static int EntryList_offset_in_bytes()   { return offset_of(ObjectMonitor, _EntryList); }
=======
  static ByteSize owner_offset()       { return byte_offset_of(ObjectMonitor, _owner); }
  static ByteSize recursions_offset()  { return byte_offset_of(ObjectMonitor, _recursions); }
  static ByteSize cxq_offset()         { return byte_offset_of(ObjectMonitor, _cxq); }
  static ByteSize succ_offset()        { return byte_offset_of(ObjectMonitor, _succ); }
  static ByteSize EntryList_offset()   { return byte_offset_of(ObjectMonitor, _EntryList); }
>>>>>>> 3838ac05

  // ObjectMonitor references can be ORed with markWord::monitor_value
  // as part of the ObjectMonitor tagging mechanism. When we combine an
  // ObjectMonitor reference with an offset, we need to remove the tag
  // value in order to generate the proper address.
  //
  // We can either adjust the ObjectMonitor reference and then add the
  // offset or we can adjust the offset that is added to the ObjectMonitor
  // reference. The latter avoids an AGI (Address Generation Interlock)
  // stall so the helper macro adjusts the offset value that is returned
  // to the ObjectMonitor reference manipulation code:
  //
  #define OM_OFFSET_NO_MONITOR_VALUE_TAG(f) \
    ((in_bytes(ObjectMonitor::f ## _offset())) - markWord::monitor_value)

  markWord           header() const;
  volatile markWord* header_addr();
  void               set_header(markWord hdr);

  bool is_busy() const {
    // TODO-FIXME: assert _owner == null implies _recursions = 0
    intptr_t ret_code = intptr_t(_waiters) | intptr_t(_cxq) | intptr_t(_EntryList);
    int cnts = contentions(); // read once
    if (cnts > 0) {
      ret_code |= intptr_t(cnts);
    }
    if (!owner_is_DEFLATER_MARKER()) {
      ret_code |= intptr_t(owner_raw());
    }
    return ret_code != 0;
  }
  const char* is_busy_to_string(stringStream* ss);

  bool is_entered(JavaThread* current) const;

  // Returns true if this OM has an owner, false otherwise.
  bool      has_owner() const;
  void*     owner() const;  // Returns null if DEFLATER_MARKER is observed.
  void*     owner_raw() const;
  // Returns true if owner field == DEFLATER_MARKER and false otherwise.
  bool      owner_is_DEFLATER_MARKER() const;
  // Returns true if 'this' is being async deflated and false otherwise.
  bool      is_being_async_deflated();
  // Clear _owner field; current value must match old_value.
  void      release_clear_owner(void* old_value);
  // Simply set _owner field to new_value; current value must match old_value.
  void      set_owner_from(void* old_value, void* new_value);
  // Simply set _owner field to current; current value must match basic_lock_p.
  void      set_owner_from_BasicLock(void* basic_lock_p, JavaThread* current);
  // Try to set _owner field to new_value if the current value matches
  // old_value, using Atomic::cmpxchg(). Otherwise, does not change the
  // _owner field. Returns the prior value of the _owner field.
  void*     try_set_owner_from(void* old_value, void* new_value);

  void set_owner_anonymous() {
    set_owner_from(nullptr, anon_owner_ptr());
  }

  bool is_owner_anonymous() const {
    return owner_raw() == anon_owner_ptr();
  }

  void set_owner_from_anonymous(Thread* owner) {
    set_owner_from(anon_owner_ptr(), owner);
  }

  // Simply get _next_om field.
  ObjectMonitor* next_om() const;
  // Simply set _next_om field to new_value.
  void set_next_om(ObjectMonitor* new_value);

  int       waiters() const;

  int       contentions() const;
  void      add_to_contentions(int value);
  intx      recursions() const                                         { return _recursions; }

  // JVM/TI GetObjectMonitorUsage() needs this:
  ObjectWaiter* first_waiter()                                         { return _WaitSet; }
  ObjectWaiter* next_waiter(ObjectWaiter* o)                           { return o->_next; }
  JavaThread* thread_of_waiter(ObjectWaiter* o)                        { return o->_thread; }

  ObjectMonitor(oop object);
  ~ObjectMonitor();

  oop       object() const;
  oop       object_peek() const;

  // Returns true if the specified thread owns the ObjectMonitor. Otherwise
  // returns false and throws IllegalMonitorStateException (IMSE).
  bool      check_owner(TRAPS);

 private:
  class ExitOnSuspend {
   protected:
    ObjectMonitor* _om;
    bool _om_exited;
   public:
    ExitOnSuspend(ObjectMonitor* om) : _om(om), _om_exited(false) {}
    void operator()(JavaThread* current);
    bool exited() { return _om_exited; }
  };
  class ClearSuccOnSuspend {
   protected:
    ObjectMonitor* _om;
   public:
    ClearSuccOnSuspend(ObjectMonitor* om) : _om(om)  {}
    void operator()(JavaThread* current);
  };
 public:
  bool      enter(JavaThread* current);
  void      exit(JavaThread* current, bool not_suspended = true);
  void      wait(jlong millis, bool interruptible, TRAPS);
  void      notify(TRAPS);
  void      notifyAll(TRAPS);

  void      print() const;
#ifdef ASSERT
  void      print_debug_style_on(outputStream* st) const;
#endif
  void      print_on(outputStream* st) const;

  // Use the following at your own risk
  intx      complete_exit(JavaThread* current);

 private:
  void      AddWaiter(ObjectWaiter* waiter);
  void      INotify(JavaThread* current);
  ObjectWaiter* DequeueWaiter();
  void      DequeueSpecificWaiter(ObjectWaiter* waiter);
  void      EnterI(JavaThread* current);
  void      ReenterI(JavaThread* current, ObjectWaiter* current_node);
  void      UnlinkAfterAcquire(JavaThread* current, ObjectWaiter* current_node);
  int       TryLock(JavaThread* current);
  int       NotRunnable(JavaThread* current, JavaThread* Owner);
  int       TrySpin(JavaThread* current);
  void      ExitEpilog(JavaThread* current, ObjectWaiter* Wakee);

  // Deflation support
  bool      deflate_monitor();
  void      install_displaced_markword_in_object(const oop obj);
  void      release_object() { _object.release(_oop_storage); _object.set_null(); }
};

#endif // SHARE_RUNTIME_OBJECTMONITOR_HPP<|MERGE_RESOLUTION|>--- conflicted
+++ resolved
@@ -217,22 +217,12 @@
 
   static int Knob_SpinLimit;
 
-<<<<<<< HEAD
-  // TODO-FIXME: the "offset" routines should return a type of off_t instead of int ...
-  // ByteSize would also be an appropriate type.
-  static int header_offset_in_bytes()      { return offset_of(ObjectMonitor, _header); }
-  static int owner_offset_in_bytes()       { return offset_of(ObjectMonitor, _owner); }
-  static int recursions_offset_in_bytes()  { return offset_of(ObjectMonitor, _recursions); }
-  static int cxq_offset_in_bytes()         { return offset_of(ObjectMonitor, _cxq); }
-  static int succ_offset_in_bytes()        { return offset_of(ObjectMonitor, _succ); }
-  static int EntryList_offset_in_bytes()   { return offset_of(ObjectMonitor, _EntryList); }
-=======
+  static ByteSize header_offset()      { return byte_offset_of(ObjectMonitor, _header); }
   static ByteSize owner_offset()       { return byte_offset_of(ObjectMonitor, _owner); }
   static ByteSize recursions_offset()  { return byte_offset_of(ObjectMonitor, _recursions); }
   static ByteSize cxq_offset()         { return byte_offset_of(ObjectMonitor, _cxq); }
   static ByteSize succ_offset()        { return byte_offset_of(ObjectMonitor, _succ); }
   static ByteSize EntryList_offset()   { return byte_offset_of(ObjectMonitor, _EntryList); }
->>>>>>> 3838ac05
 
   // ObjectMonitor references can be ORed with markWord::monitor_value
   // as part of the ObjectMonitor tagging mechanism. When we combine an
