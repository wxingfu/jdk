/*
 * Copyright (c) 2001, 2023, Oracle and/or its affiliates. All rights reserved.
 * DO NOT ALTER OR REMOVE COPYRIGHT NOTICES OR THIS FILE HEADER.
 *
 * This code is free software; you can redistribute it and/or modify it
 * under the terms of the GNU General Public License version 2 only, as
 * published by the Free Software Foundation.
 *
 * This code is distributed in the hope that it will be useful, but WITHOUT
 * ANY WARRANTY; without even the implied warranty of MERCHANTABILITY or
 * FITNESS FOR A PARTICULAR PURPOSE.  See the GNU General Public License
 * version 2 for more details (a copy is included in the LICENSE file that
 * accompanied this code).
 *
 * You should have received a copy of the GNU General Public License version
 * 2 along with this work; if not, write to the Free Software Foundation,
 * Inc., 51 Franklin St, Fifth Floor, Boston, MA 02110-1301 USA.
 *
 * Please contact Oracle, 500 Oracle Parkway, Redwood Shores, CA 94065 USA
 * or visit www.oracle.com if you need additional information or have any
 * questions.
 *
 */

#include "precompiled.hpp"
#include "classfile/classLoaderDataGraph.hpp"
#include "classfile/metadataOnStackMark.hpp"
#include "classfile/stringTable.hpp"
#include "code/codeCache.hpp"
#include "code/icBuffer.hpp"
#include "compiler/oopMap.hpp"
#include "gc/g1/g1Allocator.inline.hpp"
#include "gc/g1/g1Arguments.hpp"
#include "gc/g1/g1BarrierSet.hpp"
#include "gc/g1/g1BatchedTask.hpp"
#include "gc/g1/g1CollectedHeap.inline.hpp"
#include "gc/g1/g1CollectionSet.hpp"
#include "gc/g1/g1CollectionSetCandidates.hpp"
#include "gc/g1/g1CollectorState.hpp"
#include "gc/g1/g1ConcurrentRefine.hpp"
#include "gc/g1/g1ConcurrentRefineThread.hpp"
#include "gc/g1/g1ConcurrentMarkThread.inline.hpp"
#include "gc/g1/g1DirtyCardQueue.hpp"
#include "gc/g1/g1EvacStats.inline.hpp"
#include "gc/g1/g1FullCollector.hpp"
#include "gc/g1/g1GCCounters.hpp"
#include "gc/g1/g1GCParPhaseTimesTracker.hpp"
#include "gc/g1/g1GCPhaseTimes.hpp"
#include "gc/g1/g1GCPauseType.hpp"
#include "gc/g1/g1HeapSizingPolicy.hpp"
#include "gc/g1/g1HeapTransition.hpp"
#include "gc/g1/g1HeapVerifier.hpp"
#include "gc/g1/g1InitLogger.hpp"
#include "gc/g1/g1MemoryPool.hpp"
#include "gc/g1/g1MonotonicArenaFreeMemoryTask.hpp"
#include "gc/g1/g1OopClosures.inline.hpp"
#include "gc/g1/g1ParallelCleaning.hpp"
#include "gc/g1/g1ParScanThreadState.inline.hpp"
#include "gc/g1/g1PeriodicGCTask.hpp"
#include "gc/g1/g1Policy.hpp"
#include "gc/g1/g1RedirtyCardsQueue.hpp"
#include "gc/g1/g1RegionToSpaceMapper.hpp"
#include "gc/g1/g1RemSet.hpp"
#include "gc/g1/g1RootClosures.hpp"
#include "gc/g1/g1RootProcessor.hpp"
#include "gc/g1/g1SATBMarkQueueSet.hpp"
#include "gc/g1/g1ServiceThread.hpp"
#include "gc/g1/g1ThreadLocalData.hpp"
#include "gc/g1/g1Trace.hpp"
#include "gc/g1/g1UncommitRegionTask.hpp"
#include "gc/g1/g1VMOperations.hpp"
#include "gc/g1/g1YoungCollector.hpp"
#include "gc/g1/g1YoungGCEvacFailureInjector.hpp"
#include "gc/g1/heapRegion.inline.hpp"
#include "gc/g1/heapRegionRemSet.inline.hpp"
#include "gc/g1/heapRegionSet.inline.hpp"
#include "gc/shared/concurrentGCBreakpoints.hpp"
#include "gc/shared/gcBehaviours.hpp"
#include "gc/shared/gcHeapSummary.hpp"
#include "gc/shared/gcId.hpp"
#include "gc/shared/gcLocker.inline.hpp"
#include "gc/shared/gcTimer.hpp"
#include "gc/shared/gcTraceTime.inline.hpp"
#include "gc/shared/generationSpec.hpp"
#include "gc/shared/isGCActiveMark.hpp"
#include "gc/shared/locationPrinter.inline.hpp"
#include "gc/shared/oopStorageParState.hpp"
#include "gc/shared/preservedMarks.inline.hpp"
#include "gc/shared/referenceProcessor.inline.hpp"
#include "gc/shared/suspendibleThreadSet.hpp"
#include "gc/shared/taskqueue.inline.hpp"
#include "gc/shared/taskTerminator.hpp"
#include "gc/shared/tlab_globals.hpp"
#include "gc/shared/workerPolicy.hpp"
#include "gc/shared/weakProcessor.inline.hpp"
#include "logging/log.hpp"
#include "memory/allocation.hpp"
#include "memory/heapInspection.hpp"
#include "memory/iterator.hpp"
#include "memory/metaspaceUtils.hpp"
#include "memory/resourceArea.hpp"
#include "memory/universe.hpp"
#include "oops/access.inline.hpp"
#include "oops/compressedOops.inline.hpp"
#include "oops/oop.inline.hpp"
#include "runtime/atomic.hpp"
#include "runtime/handles.inline.hpp"
#include "runtime/init.hpp"
#include "runtime/java.hpp"
#include "runtime/orderAccess.hpp"
#include "runtime/threadSMR.hpp"
#include "runtime/vmThread.hpp"
#include "utilities/align.hpp"
#include "utilities/autoRestore.hpp"
#include "utilities/bitMap.inline.hpp"
#include "utilities/globalDefinitions.hpp"
#include "utilities/stack.inline.hpp"

size_t G1CollectedHeap::_humongous_object_threshold_in_words = 0;

// INVARIANTS/NOTES
//
// All allocation activity covered by the G1CollectedHeap interface is
// serialized by acquiring the HeapLock.  This happens in mem_allocate
// and allocate_new_tlab, which are the "entry" points to the
// allocation code from the rest of the JVM.  (Note that this does not
// apply to TLAB allocation, which is not part of this interface: it
// is done by clients of this interface.)

void G1RegionMappingChangedListener::reset_from_card_cache(uint start_idx, size_t num_regions) {
  HeapRegionRemSet::invalidate_from_card_cache(start_idx, num_regions);
}

void G1RegionMappingChangedListener::on_commit(uint start_idx, size_t num_regions, bool zero_filled) {
  // The from card cache is not the memory that is actually committed. So we cannot
  // take advantage of the zero_filled parameter.
  reset_from_card_cache(start_idx, num_regions);
}

void G1CollectedHeap::run_batch_task(G1BatchedTask* cl) {
  uint num_workers = MAX2(1u, MIN2(cl->num_workers_estimate(), workers()->active_workers()));
  cl->set_max_workers(num_workers);
  workers()->run_task(cl, num_workers);
}

uint G1CollectedHeap::get_chunks_per_region() {
  uint log_region_size = HeapRegion::LogOfHRGrainBytes;
  // Limit the expected input values to current known possible values of the
  // (log) region size. Adjust as necessary after testing if changing the permissible
  // values for region size.
  assert(log_region_size >= 20 && log_region_size <= 29,
         "expected value in [20,29], but got %u", log_region_size);
  return 1u << (log_region_size / 2 - 4);
}

HeapRegion* G1CollectedHeap::new_heap_region(uint hrs_index,
                                             MemRegion mr) {
  return new HeapRegion(hrs_index, bot(), mr, &_card_set_config);
}

// Private methods.

HeapRegion* G1CollectedHeap::new_region(size_t word_size,
                                        HeapRegionType type,
                                        bool do_expand,
                                        uint node_index) {
  assert(!is_humongous(word_size) || word_size <= HeapRegion::GrainWords,
         "the only time we use this to allocate a humongous region is "
         "when we are allocating a single humongous region");

  HeapRegion* res = _hrm.allocate_free_region(type, node_index);

  if (res == nullptr && do_expand) {
    // Currently, only attempts to allocate GC alloc regions set
    // do_expand to true. So, we should only reach here during a
    // safepoint.
    assert(SafepointSynchronize::is_at_safepoint(), "invariant");

    log_debug(gc, ergo, heap)("Attempt heap expansion (region allocation request failed). Allocation request: " SIZE_FORMAT "B",
                              word_size * HeapWordSize);

    assert(word_size * HeapWordSize < HeapRegion::GrainBytes,
           "This kind of expansion should never be more than one region. Size: " SIZE_FORMAT,
           word_size * HeapWordSize);
    if (expand_single_region(node_index)) {
      // Given that expand_single_region() succeeded in expanding the heap, and we
      // always expand the heap by an amount aligned to the heap
      // region size, the free list should in theory not be empty.
      // In either case allocate_free_region() will check for null.
      res = _hrm.allocate_free_region(type, node_index);
    }
  }
  return res;
}

void G1CollectedHeap::set_humongous_metadata(HeapRegion* first_hr,
                                             uint num_regions,
                                             size_t word_size,
                                             bool update_remsets) {
  // Calculate the new top of the humongous object.
  HeapWord* obj_top = first_hr->bottom() + word_size;
  // The word size sum of all the regions used
  size_t word_size_sum = num_regions * HeapRegion::GrainWords;
  assert(word_size <= word_size_sum, "sanity");

<<<<<<< HEAD
  // The passed in hr will be the "starts humongous" region. The header
  // of the new object will be placed at the bottom of this region.
  HeapWord* new_obj = first_hr->bottom();
  // This will be the new top of the new object.
  HeapWord* obj_top = new_obj + word_size;

  // First, we need to zero the header of the space that we will be
  // allocating. When we update top further down, some refinement
  // threads might try to scan the region. By zeroing the header we
  // ensure that any thread that will try to scan the region will
  // come across the zero klass word and bail out.
  //
  // NOTE: It would not have been correct to have used
  // CollectedHeap::fill_with_object() and make the space look like
  // an int array. The thread that is doing the allocation will
  // later update the object header to a potentially different array
  // type and, for a very short period of time, the klass and length
  // fields will be inconsistent. This could cause a refinement
  // thread to calculate the object size incorrectly.
  Copy::fill_to_bytes(new_obj, oopDesc::base_offset_in_bytes(), 0);
=======
  // How many words memory we "waste" which cannot hold a filler object.
  size_t words_not_fillable = 0;
>>>>>>> 0dca573c

  // Pad out the unused tail of the last region with filler
  // objects, for improved usage accounting.

  // How many words can we use for filler objects.
  size_t words_fillable = word_size_sum - word_size;

  if (words_fillable >= G1CollectedHeap::min_fill_size()) {
    G1CollectedHeap::fill_with_objects(obj_top, words_fillable);
  } else {
    // We have space to fill, but we cannot fit an object there.
    words_not_fillable = words_fillable;
    words_fillable = 0;
  }

  // We will set up the first region as "starts humongous". This
  // will also update the BOT covering all the regions to reflect
  // that there is a single object that starts at the bottom of the
  // first region.
  first_hr->hr_clear(false /* clear_space */);
  first_hr->set_starts_humongous(obj_top, words_fillable);

  if (update_remsets) {
    _policy->remset_tracker()->update_at_allocate(first_hr);
  }

  // Indices of first and last regions in the series.
  uint first = first_hr->hrm_index();
  uint last = first + num_regions - 1;

  HeapRegion* hr = nullptr;
  for (uint i = first + 1; i <= last; ++i) {
    hr = region_at(i);
    hr->hr_clear(false /* clear_space */);
    hr->set_continues_humongous(first_hr);
    if (update_remsets) {
      _policy->remset_tracker()->update_at_allocate(hr);
    }
  }

  // Up to this point no concurrent thread would have been able to
  // do any scanning on any region in this series. All the top
  // fields still point to bottom, so the intersection between
  // [bottom,top] and [card_start,card_end] will be empty. Before we
  // update the top fields, we'll do a storestore to make sure that
  // no thread sees the update to top before the zeroing of the
  // object header and the BOT initialization.
  OrderAccess::storestore();

  // Now, we will update the top fields of the "continues humongous"
  // regions except the last one.
  for (uint i = first; i < last; ++i) {
    hr = region_at(i);
    hr->set_top(hr->end());
  }

  hr = region_at(last);
  // If we cannot fit a filler object, we must set top to the end
  // of the humongous object, otherwise we cannot iterate the heap
  // and the BOT will not be complete.
  hr->set_top(hr->end() - words_not_fillable);

  assert(hr->bottom() < obj_top && obj_top <= hr->end(),
         "obj_top should be in last region");

  assert(words_not_fillable == 0 ||
         first_hr->bottom() + word_size_sum - words_not_fillable == hr->top(),
         "Miscalculation in humongous allocation");
}

HeapWord*
G1CollectedHeap::humongous_obj_allocate_initialize_regions(HeapRegion* first_hr,
                                                           uint num_regions,
                                                           size_t word_size) {
  assert(first_hr != nullptr, "pre-condition");
  assert(is_humongous(word_size), "word_size should be humongous");
  assert(num_regions * HeapRegion::GrainWords >= word_size, "pre-condition");

  // Index of last region in the series.
  uint first = first_hr->hrm_index();
  uint last = first + num_regions - 1;

  // We need to initialize the region(s) we just discovered. This is
  // a bit tricky given that it can happen concurrently with
  // refinement threads refining cards on these regions and
  // potentially wanting to refine the BOT as they are scanning
  // those cards (this can happen shortly after a cleanup; see CR
  // 6991377). So we have to set up the region(s) carefully and in
  // a specific order.

  // The passed in hr will be the "starts humongous" region. The header
  // of the new object will be placed at the bottom of this region.
  HeapWord* new_obj = first_hr->bottom();

  // First, we need to zero the header of the space that we will be
  // allocating. When we update top further down, some refinement
  // threads might try to scan the region. By zeroing the header we
  // ensure that any thread that will try to scan the region will
  // come across the zero klass word and bail out.
  //
  // NOTE: It would not have been correct to have used
  // CollectedHeap::fill_with_object() and make the space look like
  // an int array. The thread that is doing the allocation will
  // later update the object header to a potentially different array
  // type and, for a very short period of time, the klass and length
  // fields will be inconsistent. This could cause a refinement
  // thread to calculate the object size incorrectly.
  Copy::fill_to_words(new_obj, oopDesc::header_size(), 0);

  // Next, update the metadata for the regions.
  set_humongous_metadata(first_hr, num_regions, word_size, true);

  HeapRegion* last_hr = region_at(last);
  size_t used = byte_size(first_hr->bottom(), last_hr->top());

  increase_used(used);

  for (uint i = first; i <= last; ++i) {
    HeapRegion *hr = region_at(i);
    _humongous_set.add(hr);
    _hr_printer.alloc(hr);
  }

  return new_obj;
}

size_t G1CollectedHeap::humongous_obj_size_in_regions(size_t word_size) {
  assert(is_humongous(word_size), "Object of size " SIZE_FORMAT " must be humongous here", word_size);
  return align_up(word_size, HeapRegion::GrainWords) / HeapRegion::GrainWords;
}

// If could fit into free regions w/o expansion, try.
// Otherwise, if can expand, do so.
// Otherwise, if using ex regions might help, try with ex given back.
HeapWord* G1CollectedHeap::humongous_obj_allocate(size_t word_size) {
  assert_heap_locked_or_at_safepoint(true /* should_be_vm_thread */);

  _verifier->verify_region_sets_optional();

  uint obj_regions = (uint) humongous_obj_size_in_regions(word_size);

  // Policy: First try to allocate a humongous object in the free list.
  HeapRegion* humongous_start = _hrm.allocate_humongous(obj_regions);
  if (humongous_start == nullptr) {
    // Policy: We could not find enough regions for the humongous object in the
    // free list. Look through the heap to find a mix of free and uncommitted regions.
    // If so, expand the heap and allocate the humongous object.
    humongous_start = _hrm.expand_and_allocate_humongous(obj_regions);
    if (humongous_start != nullptr) {
      // We managed to find a region by expanding the heap.
      log_debug(gc, ergo, heap)("Heap expansion (humongous allocation request). Allocation request: " SIZE_FORMAT "B",
                                word_size * HeapWordSize);
      policy()->record_new_heap_size(num_regions());
    } else {
      // Policy: Potentially trigger a defragmentation GC.
    }
  }

  HeapWord* result = nullptr;
  if (humongous_start != nullptr) {
    result = humongous_obj_allocate_initialize_regions(humongous_start, obj_regions, word_size);
    assert(result != nullptr, "it should always return a valid result");

    // A successful humongous object allocation changes the used space
    // information of the old generation so we need to recalculate the
    // sizes and update the jstat counters here.
    monitoring_support()->update_sizes();
  }

  _verifier->verify_region_sets_optional();

  return result;
}

HeapWord* G1CollectedHeap::allocate_new_tlab(size_t min_size,
                                             size_t requested_size,
                                             size_t* actual_size) {
  assert_heap_not_locked_and_not_at_safepoint();
  assert(!is_humongous(requested_size), "we do not allow humongous TLABs");

  return attempt_allocation(min_size, requested_size, actual_size);
}

HeapWord*
G1CollectedHeap::mem_allocate(size_t word_size,
                              bool*  gc_overhead_limit_was_exceeded) {
  assert_heap_not_locked_and_not_at_safepoint();

  if (is_humongous(word_size)) {
    return attempt_allocation_humongous(word_size);
  }
  size_t dummy = 0;
  return attempt_allocation(word_size, word_size, &dummy);
}

HeapWord* G1CollectedHeap::attempt_allocation_slow(size_t word_size) {
  ResourceMark rm; // For retrieving the thread names in log messages.

  // Make sure you read the note in attempt_allocation_humongous().

  assert_heap_not_locked_and_not_at_safepoint();
  assert(!is_humongous(word_size), "attempt_allocation_slow() should not "
         "be called for humongous allocation requests");

  // We should only get here after the first-level allocation attempt
  // (attempt_allocation()) failed to allocate.

  // We will loop until a) we manage to successfully perform the
  // allocation or b) we successfully schedule a collection which
  // fails to perform the allocation. b) is the only case when we'll
  // return null.
  HeapWord* result = nullptr;
  for (uint try_count = 1, gclocker_retry_count = 0; /* we'll return */; try_count += 1) {
    bool should_try_gc;
    uint gc_count_before;

    {
      MutexLocker x(Heap_lock);

      // Now that we have the lock, we first retry the allocation in case another
      // thread changed the region while we were waiting to acquire the lock.
      result = _allocator->attempt_allocation_locked(word_size);
      if (result != nullptr) {
        return result;
      }

      // If the GCLocker is active and we are bound for a GC, try expanding young gen.
      // This is different to when only GCLocker::needs_gc() is set: try to avoid
      // waiting because the GCLocker is active to not wait too long.
      if (GCLocker::is_active_and_needs_gc() && policy()->can_expand_young_list()) {
        // No need for an ergo message here, can_expand_young_list() does this when
        // it returns true.
        result = _allocator->attempt_allocation_force(word_size);
        if (result != nullptr) {
          return result;
        }
      }

      // Only try a GC if the GCLocker does not signal the need for a GC. Wait until
      // the GCLocker initiated GC has been performed and then retry. This includes
      // the case when the GC Locker is not active but has not been performed.
      should_try_gc = !GCLocker::needs_gc();
      // Read the GC count while still holding the Heap_lock.
      gc_count_before = total_collections();
    }

    if (should_try_gc) {
      bool succeeded;
      result = do_collection_pause(word_size, gc_count_before, &succeeded, GCCause::_g1_inc_collection_pause);
      if (result != nullptr) {
        assert(succeeded, "only way to get back a non-null result");
        log_trace(gc, alloc)("%s: Successfully scheduled collection returning " PTR_FORMAT,
                             Thread::current()->name(), p2i(result));
        return result;
      }

      if (succeeded) {
        // We successfully scheduled a collection which failed to allocate. No
        // point in trying to allocate further. We'll just return null.
        log_trace(gc, alloc)("%s: Successfully scheduled collection failing to allocate "
                             SIZE_FORMAT " words", Thread::current()->name(), word_size);
        return nullptr;
      }
      log_trace(gc, alloc)("%s: Unsuccessfully scheduled collection allocating " SIZE_FORMAT " words",
                           Thread::current()->name(), word_size);
    } else {
      // Failed to schedule a collection.
      if (gclocker_retry_count > GCLockerRetryAllocationCount) {
        log_warning(gc, alloc)("%s: Retried waiting for GCLocker too often allocating "
                               SIZE_FORMAT " words", Thread::current()->name(), word_size);
        return nullptr;
      }
      log_trace(gc, alloc)("%s: Stall until clear", Thread::current()->name());
      // The GCLocker is either active or the GCLocker initiated
      // GC has not yet been performed. Stall until it is and
      // then retry the allocation.
      GCLocker::stall_until_clear();
      gclocker_retry_count += 1;
    }

    // We can reach here if we were unsuccessful in scheduling a
    // collection (because another thread beat us to it) or if we were
    // stalled due to the GC locker. In either can we should retry the
    // allocation attempt in case another thread successfully
    // performed a collection and reclaimed enough space. We do the
    // first attempt (without holding the Heap_lock) here and the
    // follow-on attempt will be at the start of the next loop
    // iteration (after taking the Heap_lock).
    size_t dummy = 0;
    result = _allocator->attempt_allocation(word_size, word_size, &dummy);
    if (result != nullptr) {
      return result;
    }

    // Give a warning if we seem to be looping forever.
    if ((QueuedAllocationWarningCount > 0) &&
        (try_count % QueuedAllocationWarningCount == 0)) {
      log_warning(gc, alloc)("%s:  Retried allocation %u times for " SIZE_FORMAT " words",
                             Thread::current()->name(), try_count, word_size);
    }
  }

  ShouldNotReachHere();
  return nullptr;
}

bool G1CollectedHeap::check_archive_addresses(MemRegion range) {
  return _hrm.reserved().contains(range);
}

template <typename Func>
void G1CollectedHeap::iterate_regions_in_range(MemRegion range, const Func& func) {
  // Mark each G1 region touched by the range as old, add it to
  // the old set, and set top.
  HeapRegion* curr_region = _hrm.addr_to_region(range.start());
  HeapRegion* end_region = _hrm.addr_to_region(range.last());

  while (curr_region != nullptr) {
    bool is_last = curr_region == end_region;
    HeapRegion* next_region = is_last ? nullptr : _hrm.next_region_in_heap(curr_region);

    func(curr_region, is_last);

    curr_region = next_region;
  }
}

bool G1CollectedHeap::alloc_archive_regions(MemRegion range) {
  assert(!is_init_completed(), "Expect to be called at JVM init time");
  MutexLocker x(Heap_lock);

  MemRegion reserved = _hrm.reserved();

  // Temporarily disable pretouching of heap pages. This interface is used
  // when mmap'ing archived heap data in, so pre-touching is wasted.
  FlagSetting fs(AlwaysPreTouch, false);

  // For the specified MemRegion range, allocate the corresponding G1
  // region(s) and mark them as old region(s).
  HeapWord* start_address = range.start();
  size_t word_size = range.word_size();
  HeapWord* last_address = range.last();
  size_t commits = 0;

  guarantee(reserved.contains(start_address) && reserved.contains(last_address),
            "MemRegion outside of heap [" PTR_FORMAT ", " PTR_FORMAT "]",
            p2i(start_address), p2i(last_address));

  // Perform the actual region allocation, exiting if it fails.
  // Then note how much new space we have allocated.
  if (!_hrm.allocate_containing_regions(range, &commits, workers())) {
    return false;
  }
  increase_used(word_size * HeapWordSize);
  if (commits != 0) {
    log_debug(gc, ergo, heap)("Attempt heap expansion (allocate archive regions). Total size: " SIZE_FORMAT "B",
                              HeapRegion::GrainWords * HeapWordSize * commits);

  }

  // Mark each G1 region touched by the range as old, add it to
  // the old set, and set top.
  auto set_region_to_old = [&] (HeapRegion* r, bool is_last) {
    assert(r->is_empty(), "Region already in use (%u)", r->hrm_index());

    HeapWord* top = is_last ? last_address + 1 : r->end();
    r->set_top(top);

    r->set_old();
    _hr_printer.alloc(r);
    _old_set.add(r);
  };

  iterate_regions_in_range(range, set_region_to_old);
  return true;
}

void G1CollectedHeap::populate_archive_regions_bot_part(MemRegion range) {
  assert(!is_init_completed(), "Expect to be called at JVM init time");

  iterate_regions_in_range(range,
                           [&] (HeapRegion* r, bool is_last) {
                             r->update_bot();
                           });
}

void G1CollectedHeap::dealloc_archive_regions(MemRegion range) {
  assert(!is_init_completed(), "Expect to be called at JVM init time");
  MemRegion reserved = _hrm.reserved();
  size_t size_used = 0;
  uint shrink_count = 0;

  // Free the G1 regions that are within the specified range.
  MutexLocker x(Heap_lock);
  HeapWord* start_address = range.start();
  HeapWord* last_address = range.last();

  assert(reserved.contains(start_address) && reserved.contains(last_address),
         "MemRegion outside of heap [" PTR_FORMAT ", " PTR_FORMAT "]",
         p2i(start_address), p2i(last_address));
  size_used += range.byte_size();

  // Free, empty and uncommit regions with CDS archive content.
  auto dealloc_archive_region = [&] (HeapRegion* r, bool is_last) {
    guarantee(r->is_old(), "Expected old region at index %u", r->hrm_index());
    _old_set.remove(r);
    r->set_free();
    r->set_top(r->bottom());
    _hrm.shrink_at(r->hrm_index(), 1);
    shrink_count++;
  };

  iterate_regions_in_range(range, dealloc_archive_region);

  if (shrink_count != 0) {
    log_debug(gc, ergo, heap)("Attempt heap shrinking (CDS archive regions). Total size: " SIZE_FORMAT "B",
                              HeapRegion::GrainWords * HeapWordSize * shrink_count);
    // Explicit uncommit.
    uncommit_regions(shrink_count);
  }
  decrease_used(size_used);
}

inline HeapWord* G1CollectedHeap::attempt_allocation(size_t min_word_size,
                                                     size_t desired_word_size,
                                                     size_t* actual_word_size) {
  assert_heap_not_locked_and_not_at_safepoint();
  assert(!is_humongous(desired_word_size), "attempt_allocation() should not "
         "be called for humongous allocation requests");

  HeapWord* result = _allocator->attempt_allocation(min_word_size, desired_word_size, actual_word_size);

  if (result == nullptr) {
    *actual_word_size = desired_word_size;
    result = attempt_allocation_slow(desired_word_size);
  }

  assert_heap_not_locked();
  if (result != nullptr) {
    assert(*actual_word_size != 0, "Actual size must have been set here");
    dirty_young_block(result, *actual_word_size);
  } else {
    *actual_word_size = 0;
  }

  return result;
}

HeapWord* G1CollectedHeap::attempt_allocation_humongous(size_t word_size) {
  ResourceMark rm; // For retrieving the thread names in log messages.

  // The structure of this method has a lot of similarities to
  // attempt_allocation_slow(). The reason these two were not merged
  // into a single one is that such a method would require several "if
  // allocation is not humongous do this, otherwise do that"
  // conditional paths which would obscure its flow. In fact, an early
  // version of this code did use a unified method which was harder to
  // follow and, as a result, it had subtle bugs that were hard to
  // track down. So keeping these two methods separate allows each to
  // be more readable. It will be good to keep these two in sync as
  // much as possible.

  assert_heap_not_locked_and_not_at_safepoint();
  assert(is_humongous(word_size), "attempt_allocation_humongous() "
         "should only be called for humongous allocations");

  // Humongous objects can exhaust the heap quickly, so we should check if we
  // need to start a marking cycle at each humongous object allocation. We do
  // the check before we do the actual allocation. The reason for doing it
  // before the allocation is that we avoid having to keep track of the newly
  // allocated memory while we do a GC.
  if (policy()->need_to_start_conc_mark("concurrent humongous allocation",
                                        word_size)) {
    collect(GCCause::_g1_humongous_allocation);
  }

  // We will loop until a) we manage to successfully perform the
  // allocation or b) we successfully schedule a collection which
  // fails to perform the allocation. b) is the only case when we'll
  // return null.
  HeapWord* result = nullptr;
  for (uint try_count = 1, gclocker_retry_count = 0; /* we'll return */; try_count += 1) {
    bool should_try_gc;
    uint gc_count_before;


    {
      MutexLocker x(Heap_lock);

      size_t size_in_regions = humongous_obj_size_in_regions(word_size);
      // Given that humongous objects are not allocated in young
      // regions, we'll first try to do the allocation without doing a
      // collection hoping that there's enough space in the heap.
      result = humongous_obj_allocate(word_size);
      if (result != nullptr) {
        policy()->old_gen_alloc_tracker()->
          add_allocated_humongous_bytes_since_last_gc(size_in_regions * HeapRegion::GrainBytes);
        return result;
      }

      // Only try a GC if the GCLocker does not signal the need for a GC. Wait until
      // the GCLocker initiated GC has been performed and then retry. This includes
      // the case when the GC Locker is not active but has not been performed.
      should_try_gc = !GCLocker::needs_gc();
      // Read the GC count while still holding the Heap_lock.
      gc_count_before = total_collections();
    }

    if (should_try_gc) {
      bool succeeded;
      result = do_collection_pause(word_size, gc_count_before, &succeeded, GCCause::_g1_humongous_allocation);
      if (result != nullptr) {
        assert(succeeded, "only way to get back a non-null result");
        log_trace(gc, alloc)("%s: Successfully scheduled collection returning " PTR_FORMAT,
                             Thread::current()->name(), p2i(result));
        size_t size_in_regions = humongous_obj_size_in_regions(word_size);
        policy()->old_gen_alloc_tracker()->
          record_collection_pause_humongous_allocation(size_in_regions * HeapRegion::GrainBytes);
        return result;
      }

      if (succeeded) {
        // We successfully scheduled a collection which failed to allocate. No
        // point in trying to allocate further. We'll just return null.
        log_trace(gc, alloc)("%s: Successfully scheduled collection failing to allocate "
                             SIZE_FORMAT " words", Thread::current()->name(), word_size);
        return nullptr;
      }
      log_trace(gc, alloc)("%s: Unsuccessfully scheduled collection allocating " SIZE_FORMAT "",
                           Thread::current()->name(), word_size);
    } else {
      // Failed to schedule a collection.
      if (gclocker_retry_count > GCLockerRetryAllocationCount) {
        log_warning(gc, alloc)("%s: Retried waiting for GCLocker too often allocating "
                               SIZE_FORMAT " words", Thread::current()->name(), word_size);
        return nullptr;
      }
      log_trace(gc, alloc)("%s: Stall until clear", Thread::current()->name());
      // The GCLocker is either active or the GCLocker initiated
      // GC has not yet been performed. Stall until it is and
      // then retry the allocation.
      GCLocker::stall_until_clear();
      gclocker_retry_count += 1;
    }


    // We can reach here if we were unsuccessful in scheduling a
    // collection (because another thread beat us to it) or if we were
    // stalled due to the GC locker. In either can we should retry the
    // allocation attempt in case another thread successfully
    // performed a collection and reclaimed enough space.
    // Humongous object allocation always needs a lock, so we wait for the retry
    // in the next iteration of the loop, unlike for the regular iteration case.
    // Give a warning if we seem to be looping forever.

    if ((QueuedAllocationWarningCount > 0) &&
        (try_count % QueuedAllocationWarningCount == 0)) {
      log_warning(gc, alloc)("%s: Retried allocation %u times for " SIZE_FORMAT " words",
                             Thread::current()->name(), try_count, word_size);
    }
  }

  ShouldNotReachHere();
  return nullptr;
}

HeapWord* G1CollectedHeap::attempt_allocation_at_safepoint(size_t word_size,
                                                           bool expect_null_mutator_alloc_region) {
  assert_at_safepoint_on_vm_thread();
  assert(!_allocator->has_mutator_alloc_region() || !expect_null_mutator_alloc_region,
         "the current alloc region was unexpectedly found to be non-null");

  if (!is_humongous(word_size)) {
    return _allocator->attempt_allocation_locked(word_size);
  } else {
    HeapWord* result = humongous_obj_allocate(word_size);
    if (result != nullptr && policy()->need_to_start_conc_mark("STW humongous allocation")) {
      collector_state()->set_initiate_conc_mark_if_possible(true);
    }
    return result;
  }

  ShouldNotReachHere();
}

class PostCompactionPrinterClosure: public HeapRegionClosure {
private:
  G1HRPrinter* _hr_printer;
public:
  bool do_heap_region(HeapRegion* hr) {
    assert(!hr->is_young(), "not expecting to find young regions");
    _hr_printer->post_compaction(hr);
    return false;
  }

  PostCompactionPrinterClosure(G1HRPrinter* hr_printer)
    : _hr_printer(hr_printer) { }
};

void G1CollectedHeap::print_heap_after_full_collection() {
  // Post collection region logging.
  // We should do this after we potentially resize the heap so
  // that all the COMMIT / UNCOMMIT events are generated before
  // the compaction events.
  if (_hr_printer.is_active()) {
    PostCompactionPrinterClosure cl(hr_printer());
    heap_region_iterate(&cl);
  }
}

bool G1CollectedHeap::abort_concurrent_cycle() {
  // Disable discovery and empty the discovered lists
  // for the CM ref processor.
  _ref_processor_cm->disable_discovery();
  _ref_processor_cm->abandon_partial_discovery();
  _ref_processor_cm->verify_no_references_recorded();

  // Abandon current iterations of concurrent marking and concurrent
  // refinement, if any are in progress.
  return concurrent_mark()->concurrent_cycle_abort();
}

void G1CollectedHeap::prepare_heap_for_full_collection() {
  // Make sure we'll choose a new allocation region afterwards.
  _allocator->release_mutator_alloc_regions();
  _allocator->abandon_gc_alloc_regions();

  // We may have added regions to the current incremental collection
  // set between the last GC or pause and now. We need to clear the
  // incremental collection set and then start rebuilding it afresh
  // after this full GC.
  abandon_collection_set(collection_set());

  _hrm.remove_all_free_regions();
}

void G1CollectedHeap::verify_before_full_collection() {
  assert_used_and_recalculate_used_equal(this);
  if (!VerifyBeforeGC) {
    return;
  }
  if (!G1HeapVerifier::should_verify(G1HeapVerifier::G1VerifyFull)) {
    return;
  }
  _verifier->verify_region_sets_optional();
  _verifier->verify_before_gc();
  _verifier->verify_bitmap_clear(true /* above_tams_only */);
}

void G1CollectedHeap::prepare_for_mutator_after_full_collection() {
  // Delete metaspaces for unloaded class loaders and clean up loader_data graph
  ClassLoaderDataGraph::purge(/*at_safepoint*/true);
  DEBUG_ONLY(MetaspaceUtils::verify();)

  // Prepare heap for normal collections.
  assert(num_free_regions() == 0, "we should not have added any free regions");
  rebuild_region_sets(false /* free_list_only */);
  abort_refinement();
  resize_heap_if_necessary();
  uncommit_regions_if_necessary();

  // Rebuild the code root lists for each region
  rebuild_code_roots();

  start_new_collection_set();
  _allocator->init_mutator_alloc_regions();

  // Post collection state updates.
  MetaspaceGC::compute_new_size();
}

void G1CollectedHeap::abort_refinement() {
  // Discard all remembered set updates and reset refinement statistics.
  G1BarrierSet::dirty_card_queue_set().abandon_logs_and_stats();
  assert(G1BarrierSet::dirty_card_queue_set().num_cards() == 0,
         "DCQS should be empty");
  concurrent_refine()->get_and_reset_refinement_stats();
}

void G1CollectedHeap::verify_after_full_collection() {
  if (!VerifyAfterGC) {
    return;
  }
  if (!G1HeapVerifier::should_verify(G1HeapVerifier::G1VerifyFull)) {
    return;
  }
  _hrm.verify_optional();
  _verifier->verify_region_sets_optional();
  _verifier->verify_after_gc();
  _verifier->verify_bitmap_clear(false /* above_tams_only */);

  // At this point there should be no regions in the
  // entire heap tagged as young.
  assert(check_young_list_empty(), "young list should be empty at this point");

  // Note: since we've just done a full GC, concurrent
  // marking is no longer active. Therefore we need not
  // re-enable reference discovery for the CM ref processor.
  // That will be done at the start of the next marking cycle.
  // We also know that the STW processor should no longer
  // discover any new references.
  assert(!_ref_processor_stw->discovery_enabled(), "Postcondition");
  assert(!_ref_processor_cm->discovery_enabled(), "Postcondition");
  _ref_processor_stw->verify_no_references_recorded();
  _ref_processor_cm->verify_no_references_recorded();
}

bool G1CollectedHeap::do_full_collection(bool clear_all_soft_refs,
                                         bool do_maximal_compaction) {
  assert_at_safepoint_on_vm_thread();

  if (GCLocker::check_active_before_gc()) {
    // Full GC was not completed.
    return false;
  }

  const bool do_clear_all_soft_refs = clear_all_soft_refs ||
      soft_ref_policy()->should_clear_all_soft_refs();

  G1FullGCMark gc_mark;
  GCTraceTime(Info, gc) tm("Pause Full", nullptr, gc_cause(), true);
  G1FullCollector collector(this, do_clear_all_soft_refs, do_maximal_compaction, gc_mark.tracer());

  collector.prepare_collection();
  collector.collect();
  collector.complete_collection();

  // Full collection was successfully completed.
  return true;
}

void G1CollectedHeap::do_full_collection(bool clear_all_soft_refs) {
  // Currently, there is no facility in the do_full_collection(bool) API to notify
  // the caller that the collection did not succeed (e.g., because it was locked
  // out by the GC locker). So, right now, we'll ignore the return value.

  do_full_collection(clear_all_soft_refs,
                     false /* do_maximal_compaction */);
}

bool G1CollectedHeap::upgrade_to_full_collection() {
  GCCauseSetter compaction(this, GCCause::_g1_compaction_pause);
  log_info(gc, ergo)("Attempting full compaction clearing soft references");
  bool success = do_full_collection(true  /* clear_all_soft_refs */,
                                    false /* do_maximal_compaction */);
  // do_full_collection only fails if blocked by GC locker and that can't
  // be the case here since we only call this when already completed one gc.
  assert(success, "invariant");
  return success;
}

void G1CollectedHeap::resize_heap_if_necessary() {
  assert_at_safepoint_on_vm_thread();

  bool should_expand;
  size_t resize_amount = _heap_sizing_policy->full_collection_resize_amount(should_expand);

  if (resize_amount == 0) {
    return;
  } else if (should_expand) {
    expand(resize_amount, _workers);
  } else {
    shrink(resize_amount);
  }
}

HeapWord* G1CollectedHeap::satisfy_failed_allocation_helper(size_t word_size,
                                                            bool do_gc,
                                                            bool maximal_compaction,
                                                            bool expect_null_mutator_alloc_region,
                                                            bool* gc_succeeded) {
  *gc_succeeded = true;
  // Let's attempt the allocation first.
  HeapWord* result =
    attempt_allocation_at_safepoint(word_size,
                                    expect_null_mutator_alloc_region);
  if (result != nullptr) {
    return result;
  }

  // In a G1 heap, we're supposed to keep allocation from failing by
  // incremental pauses.  Therefore, at least for now, we'll favor
  // expansion over collection.  (This might change in the future if we can
  // do something smarter than full collection to satisfy a failed alloc.)
  result = expand_and_allocate(word_size);
  if (result != nullptr) {
    return result;
  }

  if (do_gc) {
    GCCauseSetter compaction(this, GCCause::_g1_compaction_pause);
    // Expansion didn't work, we'll try to do a Full GC.
    // If maximal_compaction is set we clear all soft references and don't
    // allow any dead wood to be left on the heap.
    if (maximal_compaction) {
      log_info(gc, ergo)("Attempting maximal full compaction clearing soft references");
    } else {
      log_info(gc, ergo)("Attempting full compaction");
    }
    *gc_succeeded = do_full_collection(maximal_compaction /* clear_all_soft_refs */ ,
                                       maximal_compaction /* do_maximal_compaction */);
  }

  return nullptr;
}

HeapWord* G1CollectedHeap::satisfy_failed_allocation(size_t word_size,
                                                     bool* succeeded) {
  assert_at_safepoint_on_vm_thread();

  // Attempts to allocate followed by Full GC.
  HeapWord* result =
    satisfy_failed_allocation_helper(word_size,
                                     true,  /* do_gc */
                                     false, /* maximum_collection */
                                     false, /* expect_null_mutator_alloc_region */
                                     succeeded);

  if (result != nullptr || !*succeeded) {
    return result;
  }

  // Attempts to allocate followed by Full GC that will collect all soft references.
  result = satisfy_failed_allocation_helper(word_size,
                                            true, /* do_gc */
                                            true, /* maximum_collection */
                                            true, /* expect_null_mutator_alloc_region */
                                            succeeded);

  if (result != nullptr || !*succeeded) {
    return result;
  }

  // Attempts to allocate, no GC
  result = satisfy_failed_allocation_helper(word_size,
                                            false, /* do_gc */
                                            false, /* maximum_collection */
                                            true,  /* expect_null_mutator_alloc_region */
                                            succeeded);

  if (result != nullptr) {
    return result;
  }

  assert(!soft_ref_policy()->should_clear_all_soft_refs(),
         "Flag should have been handled and cleared prior to this point");

  // What else?  We might try synchronous finalization later.  If the total
  // space available is large enough for the allocation, then a more
  // complete compaction phase than we've tried so far might be
  // appropriate.
  return nullptr;
}

// Attempting to expand the heap sufficiently
// to support an allocation of the given "word_size".  If
// successful, perform the allocation and return the address of the
// allocated block, or else null.

HeapWord* G1CollectedHeap::expand_and_allocate(size_t word_size) {
  assert_at_safepoint_on_vm_thread();

  _verifier->verify_region_sets_optional();

  size_t expand_bytes = MAX2(word_size * HeapWordSize, MinHeapDeltaBytes);
  log_debug(gc, ergo, heap)("Attempt heap expansion (allocation request failed). Allocation request: " SIZE_FORMAT "B",
                            word_size * HeapWordSize);


  if (expand(expand_bytes, _workers)) {
    _hrm.verify_optional();
    _verifier->verify_region_sets_optional();
    return attempt_allocation_at_safepoint(word_size,
                                           false /* expect_null_mutator_alloc_region */);
  }
  return nullptr;
}

bool G1CollectedHeap::expand(size_t expand_bytes, WorkerThreads* pretouch_workers, double* expand_time_ms) {
  size_t aligned_expand_bytes = ReservedSpace::page_align_size_up(expand_bytes);
  aligned_expand_bytes = align_up(aligned_expand_bytes,
                                       HeapRegion::GrainBytes);

  log_debug(gc, ergo, heap)("Expand the heap. requested expansion amount: " SIZE_FORMAT "B expansion amount: " SIZE_FORMAT "B",
                            expand_bytes, aligned_expand_bytes);

  if (is_maximal_no_gc()) {
    log_debug(gc, ergo, heap)("Did not expand the heap (heap already fully expanded)");
    return false;
  }

  double expand_heap_start_time_sec = os::elapsedTime();
  uint regions_to_expand = (uint)(aligned_expand_bytes / HeapRegion::GrainBytes);
  assert(regions_to_expand > 0, "Must expand by at least one region");

  uint expanded_by = _hrm.expand_by(regions_to_expand, pretouch_workers);
  if (expand_time_ms != nullptr) {
    *expand_time_ms = (os::elapsedTime() - expand_heap_start_time_sec) * MILLIUNITS;
  }

  assert(expanded_by > 0, "must have failed during commit.");

  size_t actual_expand_bytes = expanded_by * HeapRegion::GrainBytes;
  assert(actual_expand_bytes <= aligned_expand_bytes, "post-condition");
  policy()->record_new_heap_size(num_regions());

  return true;
}

bool G1CollectedHeap::expand_single_region(uint node_index) {
  uint expanded_by = _hrm.expand_on_preferred_node(node_index);

  if (expanded_by == 0) {
    assert(is_maximal_no_gc(), "Should be no regions left, available: %u", _hrm.available());
    log_debug(gc, ergo, heap)("Did not expand the heap (heap already fully expanded)");
    return false;
  }

  policy()->record_new_heap_size(num_regions());
  return true;
}

void G1CollectedHeap::shrink_helper(size_t shrink_bytes) {
  size_t aligned_shrink_bytes =
    ReservedSpace::page_align_size_down(shrink_bytes);
  aligned_shrink_bytes = align_down(aligned_shrink_bytes,
                                         HeapRegion::GrainBytes);
  uint num_regions_to_remove = (uint)(shrink_bytes / HeapRegion::GrainBytes);

  uint num_regions_removed = _hrm.shrink_by(num_regions_to_remove);
  size_t shrunk_bytes = num_regions_removed * HeapRegion::GrainBytes;

  log_debug(gc, ergo, heap)("Shrink the heap. requested shrinking amount: " SIZE_FORMAT "B aligned shrinking amount: " SIZE_FORMAT "B actual amount shrunk: " SIZE_FORMAT "B",
                            shrink_bytes, aligned_shrink_bytes, shrunk_bytes);
  if (num_regions_removed > 0) {
    log_debug(gc, heap)("Uncommittable regions after shrink: %u", num_regions_removed);
    policy()->record_new_heap_size(num_regions());
  } else {
    log_debug(gc, ergo, heap)("Did not shrink the heap (heap shrinking operation failed)");
  }
}

void G1CollectedHeap::shrink(size_t shrink_bytes) {
  _verifier->verify_region_sets_optional();

  // We should only reach here at the end of a Full GC or during Remark which
  // means we should not not be holding to any GC alloc regions. The method
  // below will make sure of that and do any remaining clean up.
  _allocator->abandon_gc_alloc_regions();

  // Instead of tearing down / rebuilding the free lists here, we
  // could instead use the remove_all_pending() method on free_list to
  // remove only the ones that we need to remove.
  _hrm.remove_all_free_regions();
  shrink_helper(shrink_bytes);
  rebuild_region_sets(true /* free_list_only */);

  _hrm.verify_optional();
  _verifier->verify_region_sets_optional();
}

class OldRegionSetChecker : public HeapRegionSetChecker {
public:
  void check_mt_safety() {
    // Master Old Set MT safety protocol:
    // (a) If we're at a safepoint, operations on the master old set
    // should be invoked:
    // - by the VM thread (which will serialize them), or
    // - by the GC workers while holding the FreeList_lock, if we're
    //   at a safepoint for an evacuation pause (this lock is taken
    //   anyway when an GC alloc region is retired so that a new one
    //   is allocated from the free list), or
    // - by the GC workers while holding the OldSets_lock, if we're at a
    //   safepoint for a cleanup pause.
    // (b) If we're not at a safepoint, operations on the master old set
    // should be invoked while holding the Heap_lock.

    if (SafepointSynchronize::is_at_safepoint()) {
      guarantee(Thread::current()->is_VM_thread() ||
                FreeList_lock->owned_by_self() || OldSets_lock->owned_by_self(),
                "master old set MT safety protocol at a safepoint");
    } else {
      guarantee(Heap_lock->owned_by_self(), "master old set MT safety protocol outside a safepoint");
    }
  }
  bool is_correct_type(HeapRegion* hr) { return hr->is_old(); }
  const char* get_description() { return "Old Regions"; }
};

class HumongousRegionSetChecker : public HeapRegionSetChecker {
public:
  void check_mt_safety() {
    // Humongous Set MT safety protocol:
    // (a) If we're at a safepoint, operations on the master humongous
    // set should be invoked by either the VM thread (which will
    // serialize them) or by the GC workers while holding the
    // OldSets_lock.
    // (b) If we're not at a safepoint, operations on the master
    // humongous set should be invoked while holding the Heap_lock.

    if (SafepointSynchronize::is_at_safepoint()) {
      guarantee(Thread::current()->is_VM_thread() ||
                OldSets_lock->owned_by_self(),
                "master humongous set MT safety protocol at a safepoint");
    } else {
      guarantee(Heap_lock->owned_by_self(),
                "master humongous set MT safety protocol outside a safepoint");
    }
  }
  bool is_correct_type(HeapRegion* hr) { return hr->is_humongous(); }
  const char* get_description() { return "Humongous Regions"; }
};

G1CollectedHeap::G1CollectedHeap() :
  CollectedHeap(),
  _service_thread(nullptr),
  _periodic_gc_task(nullptr),
  _free_arena_memory_task(nullptr),
  _workers(nullptr),
  _card_table(nullptr),
  _collection_pause_end(Ticks::now()),
  _soft_ref_policy(),
  _old_set("Old Region Set", new OldRegionSetChecker()),
  _humongous_set("Humongous Region Set", new HumongousRegionSetChecker()),
  _bot(nullptr),
  _listener(),
  _numa(G1NUMA::create()),
  _hrm(),
  _allocator(nullptr),
  _evac_failure_injector(),
  _verifier(nullptr),
  _summary_bytes_used(0),
  _bytes_used_during_gc(0),
  _survivor_evac_stats("Young", YoungPLABSize, PLABWeight),
  _old_evac_stats("Old", OldPLABSize, PLABWeight),
  _monitoring_support(nullptr),
  _num_humongous_objects(0),
  _num_humongous_reclaim_candidates(0),
  _hr_printer(),
  _collector_state(),
  _old_marking_cycles_started(0),
  _old_marking_cycles_completed(0),
  _eden(),
  _survivor(),
  _gc_timer_stw(new STWGCTimer()),
  _gc_tracer_stw(new G1NewTracer()),
  _policy(new G1Policy(_gc_timer_stw)),
  _heap_sizing_policy(nullptr),
  _collection_set(this, _policy),
  _rem_set(nullptr),
  _card_set_config(),
  _card_set_freelist_pool(G1CardSetConfiguration::num_mem_object_types()),
  _cm(nullptr),
  _cm_thread(nullptr),
  _cr(nullptr),
  _task_queues(nullptr),
  _ref_processor_stw(nullptr),
  _is_alive_closure_stw(this),
  _is_subject_to_discovery_stw(this),
  _ref_processor_cm(nullptr),
  _is_alive_closure_cm(this),
  _is_subject_to_discovery_cm(this),
  _region_attr() {

  _verifier = new G1HeapVerifier(this);

  _allocator = new G1Allocator(this);

  _heap_sizing_policy = G1HeapSizingPolicy::create(this, _policy->analytics());

  _humongous_object_threshold_in_words = humongous_threshold_for(HeapRegion::GrainWords);

  // Override the default _filler_array_max_size so that no humongous filler
  // objects are created.
  _filler_array_max_size = _humongous_object_threshold_in_words;

  // Override the default _stack_chunk_max_size so that no humongous stack chunks are created
  _stack_chunk_max_size = _humongous_object_threshold_in_words;

  uint n_queues = ParallelGCThreads;
  _task_queues = new G1ScannerTasksQueueSet(n_queues);

  for (uint i = 0; i < n_queues; i++) {
    G1ScannerTasksQueue* q = new G1ScannerTasksQueue();
    _task_queues->register_queue(i, q);
  }

  _gc_tracer_stw->initialize();

  guarantee(_task_queues != nullptr, "task_queues allocation failure.");
}

G1RegionToSpaceMapper* G1CollectedHeap::create_aux_memory_mapper(const char* description,
                                                                 size_t size,
                                                                 size_t translation_factor) {
  size_t preferred_page_size = os::page_size_for_region_unaligned(size, 1);
  // Allocate a new reserved space, preferring to use large pages.
  ReservedSpace rs(size, preferred_page_size);
  size_t page_size = rs.page_size();
  G1RegionToSpaceMapper* result  =
    G1RegionToSpaceMapper::create_mapper(rs,
                                         size,
                                         page_size,
                                         HeapRegion::GrainBytes,
                                         translation_factor,
                                         mtGC);

  os::trace_page_sizes_for_requested_size(description,
                                          size,
                                          page_size,
                                          preferred_page_size,
                                          rs.base(),
                                          rs.size());

  return result;
}

jint G1CollectedHeap::initialize_concurrent_refinement() {
  jint ecode = JNI_OK;
  _cr = G1ConcurrentRefine::create(policy(), &ecode);
  return ecode;
}

jint G1CollectedHeap::initialize_service_thread() {
  _service_thread = new G1ServiceThread();
  if (_service_thread->osthread() == nullptr) {
    vm_shutdown_during_initialization("Could not create G1ServiceThread");
    return JNI_ENOMEM;
  }
  return JNI_OK;
}

jint G1CollectedHeap::initialize() {

  // Necessary to satisfy locking discipline assertions.

  MutexLocker x(Heap_lock);

  // While there are no constraints in the GC code that HeapWordSize
  // be any particular value, there are multiple other areas in the
  // system which believe this to be true (e.g. oop->object_size in some
  // cases incorrectly returns the size in wordSize units rather than
  // HeapWordSize).
  guarantee(HeapWordSize == wordSize, "HeapWordSize must equal wordSize");

  size_t init_byte_size = InitialHeapSize;
  size_t reserved_byte_size = G1Arguments::heap_reserved_size_bytes();

  // Ensure that the sizes are properly aligned.
  Universe::check_alignment(init_byte_size, HeapRegion::GrainBytes, "g1 heap");
  Universe::check_alignment(reserved_byte_size, HeapRegion::GrainBytes, "g1 heap");
  Universe::check_alignment(reserved_byte_size, HeapAlignment, "g1 heap");

  // Reserve the maximum.

  // When compressed oops are enabled, the preferred heap base
  // is calculated by subtracting the requested size from the
  // 32Gb boundary and using the result as the base address for
  // heap reservation. If the requested size is not aligned to
  // HeapRegion::GrainBytes (i.e. the alignment that is passed
  // into the ReservedHeapSpace constructor) then the actual
  // base of the reserved heap may end up differing from the
  // address that was requested (i.e. the preferred heap base).
  // If this happens then we could end up using a non-optimal
  // compressed oops mode.

  ReservedHeapSpace heap_rs = Universe::reserve_heap(reserved_byte_size,
                                                     HeapAlignment);

  initialize_reserved_region(heap_rs);

  // Create the barrier set for the entire reserved region.
  G1CardTable* ct = new G1CardTable(heap_rs.region());
  G1BarrierSet* bs = new G1BarrierSet(ct);
  bs->initialize();
  assert(bs->is_a(BarrierSet::G1BarrierSet), "sanity");
  BarrierSet::set_barrier_set(bs);
  _card_table = ct;

  {
    G1SATBMarkQueueSet& satbqs = bs->satb_mark_queue_set();
    satbqs.set_process_completed_buffers_threshold(G1SATBProcessCompletedThreshold);
    satbqs.set_buffer_enqueue_threshold_percentage(G1SATBBufferEnqueueingThresholdPercent);
  }

  // Create space mappers.
  size_t page_size = heap_rs.page_size();
  G1RegionToSpaceMapper* heap_storage =
    G1RegionToSpaceMapper::create_mapper(heap_rs,
                                         heap_rs.size(),
                                         page_size,
                                         HeapRegion::GrainBytes,
                                         1,
                                         mtJavaHeap);
  if(heap_storage == nullptr) {
    vm_shutdown_during_initialization("Could not initialize G1 heap");
    return JNI_ERR;
  }

  os::trace_page_sizes("Heap",
                       MinHeapSize,
                       reserved_byte_size,
                       page_size,
                       heap_rs.base(),
                       heap_rs.size());
  heap_storage->set_mapping_changed_listener(&_listener);

  // Create storage for the BOT, card table and the bitmap.
  G1RegionToSpaceMapper* bot_storage =
    create_aux_memory_mapper("Block Offset Table",
                             G1BlockOffsetTable::compute_size(heap_rs.size() / HeapWordSize),
                             G1BlockOffsetTable::heap_map_factor());

  G1RegionToSpaceMapper* cardtable_storage =
    create_aux_memory_mapper("Card Table",
                             G1CardTable::compute_size(heap_rs.size() / HeapWordSize),
                             G1CardTable::heap_map_factor());

  size_t bitmap_size = G1CMBitMap::compute_size(heap_rs.size());
  G1RegionToSpaceMapper* bitmap_storage =
    create_aux_memory_mapper("Mark Bitmap", bitmap_size, G1CMBitMap::heap_map_factor());

  _hrm.initialize(heap_storage, bitmap_storage, bot_storage, cardtable_storage);
  _card_table->initialize(cardtable_storage);

  // 6843694 - ensure that the maximum region index can fit
  // in the remembered set structures.
  const uint max_region_idx = (1U << (sizeof(RegionIdx_t)*BitsPerByte-1)) - 1;
  guarantee((max_reserved_regions() - 1) <= max_region_idx, "too many regions");

  // The G1FromCardCache reserves card with value 0 as "invalid", so the heap must not
  // start within the first card.
  guarantee((uintptr_t)(heap_rs.base()) >= G1CardTable::card_size(), "Java heap must not start within the first card.");
  G1FromCardCache::initialize(max_reserved_regions());
  // Also create a G1 rem set.
  _rem_set = new G1RemSet(this, _card_table);
  _rem_set->initialize(max_reserved_regions());

  size_t max_cards_per_region = ((size_t)1 << (sizeof(CardIdx_t)*BitsPerByte-1)) - 1;
  guarantee(HeapRegion::CardsPerRegion > 0, "make sure it's initialized");
  guarantee(HeapRegion::CardsPerRegion < max_cards_per_region,
            "too many cards per region");

  HeapRegionRemSet::initialize(_reserved);

  FreeRegionList::set_unrealistically_long_length(max_regions() + 1);

  _bot = new G1BlockOffsetTable(reserved(), bot_storage);

  {
    size_t granularity = HeapRegion::GrainBytes;

    _region_attr.initialize(reserved(), granularity);
  }

  _workers = new WorkerThreads("GC Thread", ParallelGCThreads);
  if (_workers == nullptr) {
    return JNI_ENOMEM;
  }
  _workers->initialize_workers();

  _numa->set_region_info(HeapRegion::GrainBytes, page_size);

  // Create the G1ConcurrentMark data structure and thread.
  // (Must do this late, so that "max_[reserved_]regions" is defined.)
  _cm = new G1ConcurrentMark(this, bitmap_storage);
  _cm_thread = _cm->cm_thread();

  // Now expand into the initial heap size.
  if (!expand(init_byte_size, _workers)) {
    vm_shutdown_during_initialization("Failed to allocate initial heap.");
    return JNI_ENOMEM;
  }

  // Perform any initialization actions delegated to the policy.
  policy()->init(this, &_collection_set);

  jint ecode = initialize_concurrent_refinement();
  if (ecode != JNI_OK) {
    return ecode;
  }

  ecode = initialize_service_thread();
  if (ecode != JNI_OK) {
    return ecode;
  }

  // Create and schedule the periodic gc task on the service thread.
  _periodic_gc_task = new G1PeriodicGCTask("Periodic GC Task");
  _service_thread->register_task(_periodic_gc_task);

  _free_arena_memory_task = new G1MonotonicArenaFreeMemoryTask("Card Set Free Memory Task");
  _service_thread->register_task(_free_arena_memory_task);

  // Here we allocate the dummy HeapRegion that is required by the
  // G1AllocRegion class.
  HeapRegion* dummy_region = _hrm.get_dummy_region();

  // We'll re-use the same region whether the alloc region will
  // require BOT updates or not and, if it doesn't, then a non-young
  // region will complain that it cannot support allocations without
  // BOT updates. So we'll tag the dummy region as eden to avoid that.
  dummy_region->set_eden();
  // Make sure it's full.
  dummy_region->set_top(dummy_region->end());
  G1AllocRegion::setup(this, dummy_region);

  _allocator->init_mutator_alloc_regions();

  // Do create of the monitoring and management support so that
  // values in the heap have been properly initialized.
  _monitoring_support = new G1MonitoringSupport(this);

  _collection_set.initialize(max_reserved_regions());

  evac_failure_injector()->reset();

  G1InitLogger::print();

  return JNI_OK;
}

bool G1CollectedHeap::concurrent_mark_is_terminating() const {
  return _cm_thread->should_terminate();
}

void G1CollectedHeap::stop() {
  // Stop all concurrent threads. We do this to make sure these threads
  // do not continue to execute and access resources (e.g. logging)
  // that are destroyed during shutdown.
  _cr->stop();
  _service_thread->stop();
  _cm_thread->stop();
}

void G1CollectedHeap::safepoint_synchronize_begin() {
  SuspendibleThreadSet::synchronize();
}

void G1CollectedHeap::safepoint_synchronize_end() {
  SuspendibleThreadSet::desynchronize();
}

void G1CollectedHeap::post_initialize() {
  CollectedHeap::post_initialize();
  ref_processing_init();
}

void G1CollectedHeap::ref_processing_init() {
  // Reference processing in G1 currently works as follows:
  //
  // * There are two reference processor instances. One is
  //   used to record and process discovered references
  //   during concurrent marking; the other is used to
  //   record and process references during STW pauses
  //   (both full and incremental).
  // * Both ref processors need to 'span' the entire heap as
  //   the regions in the collection set may be dotted around.
  //
  // * For the concurrent marking ref processor:
  //   * Reference discovery is enabled at concurrent start.
  //   * Reference discovery is disabled and the discovered
  //     references processed etc during remarking.
  //   * Reference discovery is MT (see below).
  //   * Reference discovery requires a barrier (see below).
  //   * Reference processing may or may not be MT
  //     (depending on the value of ParallelRefProcEnabled
  //     and ParallelGCThreads).
  //   * A full GC disables reference discovery by the CM
  //     ref processor and abandons any entries on it's
  //     discovered lists.
  //
  // * For the STW processor:
  //   * Non MT discovery is enabled at the start of a full GC.
  //   * Processing and enqueueing during a full GC is non-MT.
  //   * During a full GC, references are processed after marking.
  //
  //   * Discovery (may or may not be MT) is enabled at the start
  //     of an incremental evacuation pause.
  //   * References are processed near the end of a STW evacuation pause.
  //   * For both types of GC:
  //     * Discovery is atomic - i.e. not concurrent.
  //     * Reference discovery will not need a barrier.

  // Concurrent Mark ref processor
  _ref_processor_cm =
    new ReferenceProcessor(&_is_subject_to_discovery_cm,
                           ParallelGCThreads,                              // degree of mt processing
                           // We discover with the gc worker threads during Remark, so both
                           // thread counts must be considered for discovery.
                           MAX2(ParallelGCThreads, ConcGCThreads),         // degree of mt discovery
                           true,                                           // Reference discovery is concurrent
                           &_is_alive_closure_cm);                         // is alive closure

  // STW ref processor
  _ref_processor_stw =
    new ReferenceProcessor(&_is_subject_to_discovery_stw,
                           ParallelGCThreads,                    // degree of mt processing
                           ParallelGCThreads,                    // degree of mt discovery
                           false,                                // Reference discovery is not concurrent
                           &_is_alive_closure_stw);              // is alive closure
}

SoftRefPolicy* G1CollectedHeap::soft_ref_policy() {
  return &_soft_ref_policy;
}

size_t G1CollectedHeap::capacity() const {
  return _hrm.length() * HeapRegion::GrainBytes;
}

size_t G1CollectedHeap::unused_committed_regions_in_bytes() const {
  return _hrm.total_free_bytes();
}

// Computes the sum of the storage used by the various regions.
size_t G1CollectedHeap::used() const {
  size_t result = _summary_bytes_used + _allocator->used_in_alloc_regions();
  return result;
}

size_t G1CollectedHeap::used_unlocked() const {
  return _summary_bytes_used;
}

class SumUsedClosure: public HeapRegionClosure {
  size_t _used;
public:
  SumUsedClosure() : _used(0) {}
  bool do_heap_region(HeapRegion* r) {
    _used += r->used();
    return false;
  }
  size_t result() { return _used; }
};

size_t G1CollectedHeap::recalculate_used() const {
  SumUsedClosure blk;
  heap_region_iterate(&blk);
  return blk.result();
}

bool  G1CollectedHeap::is_user_requested_concurrent_full_gc(GCCause::Cause cause) {
  return GCCause::is_user_requested_gc(cause) && ExplicitGCInvokesConcurrent;
}

bool G1CollectedHeap::should_do_concurrent_full_gc(GCCause::Cause cause) {
  switch (cause) {
    case GCCause::_g1_humongous_allocation: return true;
    case GCCause::_g1_periodic_collection:  return G1PeriodicGCInvokesConcurrent;
    case GCCause::_wb_breakpoint:           return true;
    case GCCause::_codecache_GC_aggressive: return true;
    case GCCause::_codecache_GC_threshold:  return true;
    default:                                return is_user_requested_concurrent_full_gc(cause);
  }
}

void G1CollectedHeap::increment_old_marking_cycles_started() {
  assert(_old_marking_cycles_started == _old_marking_cycles_completed ||
         _old_marking_cycles_started == _old_marking_cycles_completed + 1,
         "Wrong marking cycle count (started: %d, completed: %d)",
         _old_marking_cycles_started, _old_marking_cycles_completed);

  _old_marking_cycles_started++;
}

void G1CollectedHeap::increment_old_marking_cycles_completed(bool concurrent,
                                                             bool whole_heap_examined) {
  MonitorLocker ml(G1OldGCCount_lock, Mutex::_no_safepoint_check_flag);

  // We assume that if concurrent == true, then the caller is a
  // concurrent thread that was joined the Suspendible Thread
  // Set. If there's ever a cheap way to check this, we should add an
  // assert here.

  // Given that this method is called at the end of a Full GC or of a
  // concurrent cycle, and those can be nested (i.e., a Full GC can
  // interrupt a concurrent cycle), the number of full collections
  // completed should be either one (in the case where there was no
  // nesting) or two (when a Full GC interrupted a concurrent cycle)
  // behind the number of full collections started.

  // This is the case for the inner caller, i.e. a Full GC.
  assert(concurrent ||
         (_old_marking_cycles_started == _old_marking_cycles_completed + 1) ||
         (_old_marking_cycles_started == _old_marking_cycles_completed + 2),
         "for inner caller (Full GC): _old_marking_cycles_started = %u "
         "is inconsistent with _old_marking_cycles_completed = %u",
         _old_marking_cycles_started, _old_marking_cycles_completed);

  // This is the case for the outer caller, i.e. the concurrent cycle.
  assert(!concurrent ||
         (_old_marking_cycles_started == _old_marking_cycles_completed + 1),
         "for outer caller (concurrent cycle): "
         "_old_marking_cycles_started = %u "
         "is inconsistent with _old_marking_cycles_completed = %u",
         _old_marking_cycles_started, _old_marking_cycles_completed);

  _old_marking_cycles_completed += 1;
  if (whole_heap_examined) {
    // Signal that we have completed a visit to all live objects.
    record_whole_heap_examined_timestamp();
  }

  // We need to clear the "in_progress" flag in the CM thread before
  // we wake up any waiters (especially when ExplicitInvokesConcurrent
  // is set) so that if a waiter requests another System.gc() it doesn't
  // incorrectly see that a marking cycle is still in progress.
  if (concurrent) {
    _cm_thread->set_idle();
  }

  // Notify threads waiting in System.gc() (with ExplicitGCInvokesConcurrent)
  // for a full GC to finish that their wait is over.
  ml.notify_all();
}

// Helper for collect().
static G1GCCounters collection_counters(G1CollectedHeap* g1h) {
  MutexLocker ml(Heap_lock);
  return G1GCCounters(g1h);
}

void G1CollectedHeap::collect(GCCause::Cause cause) {
  try_collect(cause, collection_counters(this));
}

// Return true if (x < y) with allowance for wraparound.
static bool gc_counter_less_than(uint x, uint y) {
  return (x - y) > (UINT_MAX/2);
}

// LOG_COLLECT_CONCURRENTLY(cause, msg, args...)
// Macro so msg printing is format-checked.
#define LOG_COLLECT_CONCURRENTLY(cause, ...)                            \
  do {                                                                  \
    LogTarget(Trace, gc) LOG_COLLECT_CONCURRENTLY_lt;                   \
    if (LOG_COLLECT_CONCURRENTLY_lt.is_enabled()) {                     \
      ResourceMark rm; /* For thread name. */                           \
      LogStream LOG_COLLECT_CONCURRENTLY_s(&LOG_COLLECT_CONCURRENTLY_lt); \
      LOG_COLLECT_CONCURRENTLY_s.print("%s: Try Collect Concurrently (%s): ", \
                                       Thread::current()->name(),       \
                                       GCCause::to_string(cause));      \
      LOG_COLLECT_CONCURRENTLY_s.print(__VA_ARGS__);                    \
    }                                                                   \
  } while (0)

#define LOG_COLLECT_CONCURRENTLY_COMPLETE(cause, result) \
  LOG_COLLECT_CONCURRENTLY(cause, "complete %s", BOOL_TO_STR(result))

bool G1CollectedHeap::try_collect_concurrently(GCCause::Cause cause,
                                               uint gc_counter,
                                               uint old_marking_started_before) {
  assert_heap_not_locked();
  assert(should_do_concurrent_full_gc(cause),
         "Non-concurrent cause %s", GCCause::to_string(cause));

  for (uint i = 1; true; ++i) {
    // Try to schedule concurrent start evacuation pause that will
    // start a concurrent cycle.
    LOG_COLLECT_CONCURRENTLY(cause, "attempt %u", i);
    VM_G1TryInitiateConcMark op(gc_counter, cause);
    VMThread::execute(&op);

    // Request is trivially finished.
    if (cause == GCCause::_g1_periodic_collection) {
      LOG_COLLECT_CONCURRENTLY_COMPLETE(cause, op.gc_succeeded());
      return op.gc_succeeded();
    }

    // If VMOp skipped initiating concurrent marking cycle because
    // we're terminating, then we're done.
    if (op.terminating()) {
      LOG_COLLECT_CONCURRENTLY(cause, "skipped: terminating");
      return false;
    }

    // Lock to get consistent set of values.
    uint old_marking_started_after;
    uint old_marking_completed_after;
    {
      MutexLocker ml(Heap_lock);
      // Update gc_counter for retrying VMOp if needed. Captured here to be
      // consistent with the values we use below for termination tests.  If
      // a retry is needed after a possible wait, and another collection
      // occurs in the meantime, it will cause our retry to be skipped and
      // we'll recheck for termination with updated conditions from that
      // more recent collection.  That's what we want, rather than having
      // our retry possibly perform an unnecessary collection.
      gc_counter = total_collections();
      old_marking_started_after = _old_marking_cycles_started;
      old_marking_completed_after = _old_marking_cycles_completed;
    }

    if (cause == GCCause::_wb_breakpoint) {
      if (op.gc_succeeded()) {
        LOG_COLLECT_CONCURRENTLY_COMPLETE(cause, true);
        return true;
      }
      // When _wb_breakpoint there can't be another cycle or deferred.
      assert(!op.cycle_already_in_progress(), "invariant");
      assert(!op.whitebox_attached(), "invariant");
      // Concurrent cycle attempt might have been cancelled by some other
      // collection, so retry.  Unlike other cases below, we want to retry
      // even if cancelled by a STW full collection, because we really want
      // to start a concurrent cycle.
      if (old_marking_started_before != old_marking_started_after) {
        LOG_COLLECT_CONCURRENTLY(cause, "ignoring STW full GC");
        old_marking_started_before = old_marking_started_after;
      }
    } else if (!GCCause::is_user_requested_gc(cause)) {
      // For an "automatic" (not user-requested) collection, we just need to
      // ensure that progress is made.
      //
      // Request is finished if any of
      // (1) the VMOp successfully performed a GC,
      // (2) a concurrent cycle was already in progress,
      // (3) whitebox is controlling concurrent cycles,
      // (4) a new cycle was started (by this thread or some other), or
      // (5) a Full GC was performed.
      // Cases (4) and (5) are detected together by a change to
      // _old_marking_cycles_started.
      //
      // Note that (1) does not imply (4).  If we're still in the mixed
      // phase of an earlier concurrent collection, the request to make the
      // collection a concurrent start won't be honored.  If we don't check for
      // both conditions we'll spin doing back-to-back collections.
      if (op.gc_succeeded() ||
          op.cycle_already_in_progress() ||
          op.whitebox_attached() ||
          (old_marking_started_before != old_marking_started_after)) {
        LOG_COLLECT_CONCURRENTLY_COMPLETE(cause, true);
        return true;
      }
    } else {                    // User-requested GC.
      // For a user-requested collection, we want to ensure that a complete
      // full collection has been performed before returning, but without
      // waiting for more than needed.

      // For user-requested GCs (unlike non-UR), a successful VMOp implies a
      // new cycle was started.  That's good, because it's not clear what we
      // should do otherwise.  Trying again just does back to back GCs.
      // Can't wait for someone else to start a cycle.  And returning fails
      // to meet the goal of ensuring a full collection was performed.
      assert(!op.gc_succeeded() ||
             (old_marking_started_before != old_marking_started_after),
             "invariant: succeeded %s, started before %u, started after %u",
             BOOL_TO_STR(op.gc_succeeded()),
             old_marking_started_before, old_marking_started_after);

      // Request is finished if a full collection (concurrent or stw)
      // was started after this request and has completed, e.g.
      // started_before < completed_after.
      if (gc_counter_less_than(old_marking_started_before,
                               old_marking_completed_after)) {
        LOG_COLLECT_CONCURRENTLY_COMPLETE(cause, true);
        return true;
      }

      if (old_marking_started_after != old_marking_completed_after) {
        // If there is an in-progress cycle (possibly started by us), then
        // wait for that cycle to complete, e.g.
        // while completed_now < started_after.
        LOG_COLLECT_CONCURRENTLY(cause, "wait");
        MonitorLocker ml(G1OldGCCount_lock);
        while (gc_counter_less_than(_old_marking_cycles_completed,
                                    old_marking_started_after)) {
          ml.wait();
        }
        // Request is finished if the collection we just waited for was
        // started after this request.
        if (old_marking_started_before != old_marking_started_after) {
          LOG_COLLECT_CONCURRENTLY(cause, "complete after wait");
          return true;
        }
      }

      // If VMOp was successful then it started a new cycle that the above
      // wait &etc should have recognized as finishing this request.  This
      // differs from a non-user-request, where gc_succeeded does not imply
      // a new cycle was started.
      assert(!op.gc_succeeded(), "invariant");

      if (op.cycle_already_in_progress()) {
        // If VMOp failed because a cycle was already in progress, it
        // is now complete.  But it didn't finish this user-requested
        // GC, so try again.
        LOG_COLLECT_CONCURRENTLY(cause, "retry after in-progress");
        continue;
      } else if (op.whitebox_attached()) {
        // If WhiteBox wants control, wait for notification of a state
        // change in the controller, then try again.  Don't wait for
        // release of control, since collections may complete while in
        // control.  Note: This won't recognize a STW full collection
        // while waiting; we can't wait on multiple monitors.
        LOG_COLLECT_CONCURRENTLY(cause, "whitebox control stall");
        MonitorLocker ml(ConcurrentGCBreakpoints::monitor());
        if (ConcurrentGCBreakpoints::is_controlled()) {
          ml.wait();
        }
        continue;
      }
    }

    // Collection failed and should be retried.
    assert(op.transient_failure(), "invariant");

    if (GCLocker::is_active_and_needs_gc()) {
      // If GCLocker is active, wait until clear before retrying.
      LOG_COLLECT_CONCURRENTLY(cause, "gc-locker stall");
      GCLocker::stall_until_clear();
    }

    LOG_COLLECT_CONCURRENTLY(cause, "retry");
  }
}

bool G1CollectedHeap::try_collect_fullgc(GCCause::Cause cause,
                                         const G1GCCounters& counters_before) {
  assert_heap_not_locked();

  while(true) {
    VM_G1CollectFull op(counters_before.total_collections(),
                        counters_before.total_full_collections(),
                        cause);
    VMThread::execute(&op);

    // Request is trivially finished.
    if (!GCCause::is_explicit_full_gc(cause) || op.gc_succeeded()) {
      return op.gc_succeeded();
    }

    {
      MutexLocker ml(Heap_lock);
      if (counters_before.total_full_collections() != total_full_collections()) {
        return true;
      }
    }

    if (GCLocker::is_active_and_needs_gc()) {
      // If GCLocker is active, wait until clear before retrying.
      GCLocker::stall_until_clear();
    }
  }
}

bool G1CollectedHeap::try_collect(GCCause::Cause cause,
                                  const G1GCCounters& counters_before) {
  if (should_do_concurrent_full_gc(cause)) {
    return try_collect_concurrently(cause,
                                    counters_before.total_collections(),
                                    counters_before.old_marking_cycles_started());
  } else if (GCLocker::should_discard(cause, counters_before.total_collections())) {
    // Indicate failure to be consistent with VMOp failure due to
    // another collection slipping in after our gc_count but before
    // our request is processed.
    return false;
  } else if (cause == GCCause::_gc_locker || cause == GCCause::_wb_young_gc
             DEBUG_ONLY(|| cause == GCCause::_scavenge_alot)) {

    // Schedule a standard evacuation pause. We're setting word_size
    // to 0 which means that we are not requesting a post-GC allocation.
    VM_G1CollectForAllocation op(0,     /* word_size */
                                 counters_before.total_collections(),
                                 cause);
    VMThread::execute(&op);
    return op.gc_succeeded();
  } else {
    // Schedule a Full GC.
    return try_collect_fullgc(cause, counters_before);
  }
}

void G1CollectedHeap::start_concurrent_gc_for_metadata_allocation(GCCause::Cause gc_cause) {
  GCCauseSetter x(this, gc_cause);

  // At this point we are supposed to start a concurrent cycle. We
  // will do so if one is not already in progress.
  bool should_start = policy()->force_concurrent_start_if_outside_cycle(gc_cause);
  if (should_start) {
    do_collection_pause_at_safepoint();
  }
}

bool G1CollectedHeap::is_in(const void* p) const {
  return is_in_reserved(p) && _hrm.is_available(addr_to_region(p));
}

// Iteration functions.

// Iterates an ObjectClosure over all objects within a HeapRegion.

class IterateObjectClosureRegionClosure: public HeapRegionClosure {
  ObjectClosure* _cl;
public:
  IterateObjectClosureRegionClosure(ObjectClosure* cl) : _cl(cl) {}
  bool do_heap_region(HeapRegion* r) {
    if (!r->is_continues_humongous()) {
      r->object_iterate(_cl);
    }
    return false;
  }
};

void G1CollectedHeap::object_iterate(ObjectClosure* cl) {
  IterateObjectClosureRegionClosure blk(cl);
  heap_region_iterate(&blk);
}

class G1ParallelObjectIterator : public ParallelObjectIteratorImpl {
private:
  G1CollectedHeap*  _heap;
  HeapRegionClaimer _claimer;

public:
  G1ParallelObjectIterator(uint thread_num) :
      _heap(G1CollectedHeap::heap()),
      _claimer(thread_num == 0 ? G1CollectedHeap::heap()->workers()->active_workers() : thread_num) {}

  virtual void object_iterate(ObjectClosure* cl, uint worker_id) {
    _heap->object_iterate_parallel(cl, worker_id, &_claimer);
  }
};

ParallelObjectIteratorImpl* G1CollectedHeap::parallel_object_iterator(uint thread_num) {
  return new G1ParallelObjectIterator(thread_num);
}

void G1CollectedHeap::object_iterate_parallel(ObjectClosure* cl, uint worker_id, HeapRegionClaimer* claimer) {
  IterateObjectClosureRegionClosure blk(cl);
  heap_region_par_iterate_from_worker_offset(&blk, claimer, worker_id);
}

void G1CollectedHeap::keep_alive(oop obj) {
  G1BarrierSet::enqueue_preloaded(obj);
}

void G1CollectedHeap::heap_region_iterate(HeapRegionClosure* cl) const {
  _hrm.iterate(cl);
}

void G1CollectedHeap::heap_region_iterate(HeapRegionIndexClosure* cl) const {
  _hrm.iterate(cl);
}

void G1CollectedHeap::heap_region_par_iterate_from_worker_offset(HeapRegionClosure* cl,
                                                                 HeapRegionClaimer *hrclaimer,
                                                                 uint worker_id) const {
  _hrm.par_iterate(cl, hrclaimer, hrclaimer->offset_for_worker(worker_id));
}

void G1CollectedHeap::heap_region_par_iterate_from_start(HeapRegionClosure* cl,
                                                         HeapRegionClaimer *hrclaimer) const {
  _hrm.par_iterate(cl, hrclaimer, 0);
}

void G1CollectedHeap::collection_set_iterate_all(HeapRegionClosure* cl) {
  _collection_set.iterate(cl);
}

void G1CollectedHeap::collection_set_par_iterate_all(HeapRegionClosure* cl,
                                                     HeapRegionClaimer* hr_claimer,
                                                     uint worker_id) {
  _collection_set.par_iterate(cl, hr_claimer, worker_id);
}

void G1CollectedHeap::collection_set_iterate_increment_from(HeapRegionClosure *cl,
                                                            HeapRegionClaimer* hr_claimer,
                                                            uint worker_id) {
  _collection_set.iterate_incremental_part_from(cl, hr_claimer, worker_id);
}

void G1CollectedHeap::par_iterate_regions_array(HeapRegionClosure* cl,
                                                HeapRegionClaimer* hr_claimer,
                                                const uint regions[],
                                                size_t length,
                                                uint worker_id) const {
  assert_at_safepoint();
  if (length == 0) {
    return;
  }
  uint total_workers = workers()->active_workers();

  size_t start_pos = (worker_id * length) / total_workers;
  size_t cur_pos = start_pos;

  do {
    uint region_idx = regions[cur_pos];
    if (hr_claimer == nullptr || hr_claimer->claim_region(region_idx)) {
      HeapRegion* r = region_at(region_idx);
      bool result = cl->do_heap_region(r);
      guarantee(!result, "Must not cancel iteration");
    }

    cur_pos++;
    if (cur_pos == length) {
      cur_pos = 0;
    }
  } while (cur_pos != start_pos);
}

HeapWord* G1CollectedHeap::block_start(const void* addr) const {
  HeapRegion* hr = heap_region_containing(addr);
  // The CollectedHeap API requires us to not fail for any given address within
  // the heap. HeapRegion::block_start() has been optimized to not accept addresses
  // outside of the allocated area.
  if (addr >= hr->top()) {
    return nullptr;
  }
  return hr->block_start(addr);
}

bool G1CollectedHeap::block_is_obj(const HeapWord* addr) const {
  HeapRegion* hr = heap_region_containing(addr);
  return hr->block_is_obj(addr, hr->parsable_bottom_acquire());
}

size_t G1CollectedHeap::tlab_capacity(Thread* ignored) const {
  return (_policy->young_list_target_length() - _survivor.length()) * HeapRegion::GrainBytes;
}

size_t G1CollectedHeap::tlab_used(Thread* ignored) const {
  return _eden.length() * HeapRegion::GrainBytes;
}

// For G1 TLABs should not contain humongous objects, so the maximum TLAB size
// must be equal to the humongous object limit.
size_t G1CollectedHeap::max_tlab_size() const {
  return align_down(_humongous_object_threshold_in_words, MinObjAlignment);
}

size_t G1CollectedHeap::unsafe_max_tlab_alloc(Thread* ignored) const {
  return _allocator->unsafe_max_tlab_alloc();
}

size_t G1CollectedHeap::max_capacity() const {
  return max_regions() * HeapRegion::GrainBytes;
}

void G1CollectedHeap::prepare_for_verify() {
  _verifier->prepare_for_verify();
}

void G1CollectedHeap::verify(VerifyOption vo) {
  _verifier->verify(vo);
}

bool G1CollectedHeap::supports_concurrent_gc_breakpoints() const {
  return true;
}

class PrintRegionClosure: public HeapRegionClosure {
  outputStream* _st;
public:
  PrintRegionClosure(outputStream* st) : _st(st) {}
  bool do_heap_region(HeapRegion* r) {
    r->print_on(_st);
    return false;
  }
};

bool G1CollectedHeap::is_obj_dead_cond(const oop obj,
                                       const HeapRegion* hr,
                                       const VerifyOption vo) const {
  switch (vo) {
    case VerifyOption::G1UseConcMarking: return is_obj_dead(obj, hr);
    case VerifyOption::G1UseFullMarking: return is_obj_dead_full(obj, hr);
    default:                             ShouldNotReachHere();
  }
  return false; // keep some compilers happy
}

bool G1CollectedHeap::is_obj_dead_cond(const oop obj,
                                       const VerifyOption vo) const {
  switch (vo) {
    case VerifyOption::G1UseConcMarking: return is_obj_dead(obj);
    case VerifyOption::G1UseFullMarking: return is_obj_dead_full(obj);
    default:                             ShouldNotReachHere();
  }
  return false; // keep some compilers happy
}

void G1CollectedHeap::pin_object(JavaThread* thread, oop obj) {
  GCLocker::lock_critical(thread);
}

void G1CollectedHeap::unpin_object(JavaThread* thread, oop obj) {
  GCLocker::unlock_critical(thread);
}

void G1CollectedHeap::print_heap_regions() const {
  LogTarget(Trace, gc, heap, region) lt;
  if (lt.is_enabled()) {
    LogStream ls(lt);
    print_regions_on(&ls);
  }
}

void G1CollectedHeap::print_on(outputStream* st) const {
  size_t heap_used = Heap_lock->owned_by_self() ? used() : used_unlocked();
  st->print(" %-20s", "garbage-first heap");
  st->print(" total " SIZE_FORMAT "K, used " SIZE_FORMAT "K",
            capacity()/K, heap_used/K);
  st->print(" [" PTR_FORMAT ", " PTR_FORMAT ")",
            p2i(_hrm.reserved().start()),
            p2i(_hrm.reserved().end()));
  st->cr();
  st->print("  region size " SIZE_FORMAT "K, ", HeapRegion::GrainBytes / K);
  uint young_regions = young_regions_count();
  st->print("%u young (" SIZE_FORMAT "K), ", young_regions,
            (size_t) young_regions * HeapRegion::GrainBytes / K);
  uint survivor_regions = survivor_regions_count();
  st->print("%u survivors (" SIZE_FORMAT "K)", survivor_regions,
            (size_t) survivor_regions * HeapRegion::GrainBytes / K);
  st->cr();
  if (_numa->is_enabled()) {
    uint num_nodes = _numa->num_active_nodes();
    st->print("  remaining free region(s) on each NUMA node: ");
    const int* node_ids = _numa->node_ids();
    for (uint node_index = 0; node_index < num_nodes; node_index++) {
      uint num_free_regions = _hrm.num_free_regions(node_index);
      st->print("%d=%u ", node_ids[node_index], num_free_regions);
    }
    st->cr();
  }
  MetaspaceUtils::print_on(st);
}

void G1CollectedHeap::print_regions_on(outputStream* st) const {
  st->print_cr("Heap Regions: E=young(eden), S=young(survivor), O=old, "
               "HS=humongous(starts), HC=humongous(continues), "
               "CS=collection set, F=free, "
               "TAMS=top-at-mark-start, "
               "PB=parsable bottom");
  PrintRegionClosure blk(st);
  heap_region_iterate(&blk);
}

void G1CollectedHeap::print_extended_on(outputStream* st) const {
  print_on(st);

  // Print the per-region information.
  st->cr();
  print_regions_on(st);
}

void G1CollectedHeap::print_on_error(outputStream* st) const {
  this->CollectedHeap::print_on_error(st);

  if (_cm != nullptr) {
    st->cr();
    _cm->print_on_error(st);
  }
}

void G1CollectedHeap::gc_threads_do(ThreadClosure* tc) const {
  workers()->threads_do(tc);
  tc->do_thread(_cm_thread);
  _cm->threads_do(tc);
  _cr->threads_do(tc);
  tc->do_thread(_service_thread);
}

void G1CollectedHeap::print_tracing_info() const {
  rem_set()->print_summary_info();
  concurrent_mark()->print_summary_info();
}

bool G1CollectedHeap::print_location(outputStream* st, void* addr) const {
  return BlockLocationPrinter<G1CollectedHeap>::print_location(st, addr);
}

G1HeapSummary G1CollectedHeap::create_g1_heap_summary() {

  size_t eden_used_bytes = _monitoring_support->eden_space_used();
  size_t survivor_used_bytes = _monitoring_support->survivor_space_used();
  size_t old_gen_used_bytes = _monitoring_support->old_gen_used();
  size_t heap_used = Heap_lock->owned_by_self() ? used() : used_unlocked();

  size_t eden_capacity_bytes =
    (policy()->young_list_target_length() * HeapRegion::GrainBytes) - survivor_used_bytes;

  VirtualSpaceSummary heap_summary = create_heap_space_summary();
  return G1HeapSummary(heap_summary, heap_used, eden_used_bytes, eden_capacity_bytes,
                       survivor_used_bytes, old_gen_used_bytes, num_regions());
}

G1EvacSummary G1CollectedHeap::create_g1_evac_summary(G1EvacStats* stats) {
  return G1EvacSummary(stats->allocated(), stats->wasted(), stats->undo_wasted(),
                       stats->unused(), stats->used(), stats->region_end_waste(),
                       stats->regions_filled(), stats->num_plab_filled(),
                       stats->direct_allocated(), stats->num_direct_allocated(),
                       stats->failure_used(), stats->failure_waste());
}

void G1CollectedHeap::trace_heap(GCWhen::Type when, const GCTracer* gc_tracer) {
  const G1HeapSummary& heap_summary = create_g1_heap_summary();
  gc_tracer->report_gc_heap_summary(when, heap_summary);

  const MetaspaceSummary& metaspace_summary = create_metaspace_summary();
  gc_tracer->report_metaspace_summary(when, metaspace_summary);
}

void G1CollectedHeap::gc_prologue(bool full) {
  assert(InlineCacheBuffer::is_empty(), "should have cleaned up ICBuffer");

  // Update common counters.
  increment_total_collections(full /* full gc */);
  if (full || collector_state()->in_concurrent_start_gc()) {
    increment_old_marking_cycles_started();
  }
}

void G1CollectedHeap::gc_epilogue(bool full) {
  // Update common counters.
  if (full) {
    // Update the number of full collections that have been completed.
    increment_old_marking_cycles_completed(false /* concurrent */, true /* liveness_completed */);
  }

#if COMPILER2_OR_JVMCI
  assert(DerivedPointerTable::is_empty(), "derived pointer present");
#endif

  // We have just completed a GC. Update the soft reference
  // policy with the new heap occupancy
  Universe::heap()->update_capacity_and_used_at_gc();

  _collection_pause_end = Ticks::now();

  _free_arena_memory_task->notify_new_stats(&_young_gen_card_set_stats,
                                            &_collection_set_candidates_card_set_stats);
}

uint G1CollectedHeap::uncommit_regions(uint region_limit) {
  return _hrm.uncommit_inactive_regions(region_limit);
}

bool G1CollectedHeap::has_uncommittable_regions() {
  return _hrm.has_inactive_regions();
}

void G1CollectedHeap::uncommit_regions_if_necessary() {
  if (has_uncommittable_regions()) {
    G1UncommitRegionTask::enqueue();
  }
}

void G1CollectedHeap::verify_numa_regions(const char* desc) {
  LogTarget(Trace, gc, heap, verify) lt;

  if (lt.is_enabled()) {
    LogStream ls(lt);
    // Iterate all heap regions to print matching between preferred numa id and actual numa id.
    G1NodeIndexCheckClosure cl(desc, _numa, &ls);
    heap_region_iterate(&cl);
  }
}

HeapWord* G1CollectedHeap::do_collection_pause(size_t word_size,
                                               uint gc_count_before,
                                               bool* succeeded,
                                               GCCause::Cause gc_cause) {
  assert_heap_not_locked_and_not_at_safepoint();
  VM_G1CollectForAllocation op(word_size, gc_count_before, gc_cause);
  VMThread::execute(&op);

  HeapWord* result = op.result();
  bool ret_succeeded = op.prologue_succeeded() && op.gc_succeeded();
  assert(result == nullptr || ret_succeeded,
         "the result should be null if the VM did not succeed");
  *succeeded = ret_succeeded;

  assert_heap_not_locked();
  return result;
}

void G1CollectedHeap::start_concurrent_cycle(bool concurrent_operation_is_full_mark) {
  assert(!_cm_thread->in_progress(), "Can not start concurrent operation while in progress");

  MutexLocker x(CGC_lock, Mutex::_no_safepoint_check_flag);
  if (concurrent_operation_is_full_mark) {
    _cm->post_concurrent_mark_start();
    _cm_thread->start_full_mark();
  } else {
    _cm->post_concurrent_undo_start();
    _cm_thread->start_undo_mark();
  }
  CGC_lock->notify();
}

bool G1CollectedHeap::is_potential_eager_reclaim_candidate(HeapRegion* r) const {
  // We don't nominate objects with many remembered set entries, on
  // the assumption that such objects are likely still live.
  HeapRegionRemSet* rem_set = r->rem_set();

  return rem_set->occupancy_less_or_equal_than(G1EagerReclaimRemSetThreshold);
}

#ifndef PRODUCT
void G1CollectedHeap::verify_region_attr_remset_is_tracked() {
  class VerifyRegionAttrRemSet : public HeapRegionClosure {
  public:
    virtual bool do_heap_region(HeapRegion* r) {
      G1CollectedHeap* g1h = G1CollectedHeap::heap();
      bool const remset_is_tracked = g1h->region_attr(r->bottom()).remset_is_tracked();
      assert(r->rem_set()->is_tracked() == remset_is_tracked,
             "Region %u remset tracking status (%s) different to region attribute (%s)",
             r->hrm_index(), BOOL_TO_STR(r->rem_set()->is_tracked()), BOOL_TO_STR(remset_is_tracked));
      return false;
    }
  } cl;
  heap_region_iterate(&cl);
}
#endif

void G1CollectedHeap::start_new_collection_set() {
  collection_set()->start_incremental_building();

  clear_region_attr();

  guarantee(_eden.length() == 0, "eden should have been cleared");
  policy()->transfer_survivors_to_cset(survivor());

  // We redo the verification but now wrt to the new CSet which
  // has just got initialized after the previous CSet was freed.
  _cm->verify_no_collection_set_oops();
}

G1HeapVerifier::G1VerifyType G1CollectedHeap::young_collection_verify_type() const {
  if (collector_state()->in_concurrent_start_gc()) {
    return G1HeapVerifier::G1VerifyConcurrentStart;
  } else if (collector_state()->in_young_only_phase()) {
    return G1HeapVerifier::G1VerifyYoungNormal;
  } else {
    return G1HeapVerifier::G1VerifyMixed;
  }
}

void G1CollectedHeap::verify_before_young_collection(G1HeapVerifier::G1VerifyType type) {
  if (!VerifyBeforeGC) {
    return;
  }
  if (!G1HeapVerifier::should_verify(type)) {
    return;
  }
  Ticks start = Ticks::now();
  _verifier->prepare_for_verify();
  _verifier->verify_region_sets_optional();
  _verifier->verify_dirty_young_regions();
  _verifier->verify_before_gc();
  verify_numa_regions("GC Start");
  phase_times()->record_verify_before_time_ms((Ticks::now() - start).seconds() * MILLIUNITS);
}

void G1CollectedHeap::verify_after_young_collection(G1HeapVerifier::G1VerifyType type) {
  if (!VerifyAfterGC) {
    return;
  }
  if (!G1HeapVerifier::should_verify(type)) {
    return;
  }
  Ticks start = Ticks::now();
  _verifier->verify_after_gc();
  verify_numa_regions("GC End");
  _verifier->verify_region_sets_optional();
  phase_times()->record_verify_after_time_ms((Ticks::now() - start).seconds() * MILLIUNITS);
}

void G1CollectedHeap::expand_heap_after_young_collection(){
  size_t expand_bytes = _heap_sizing_policy->young_collection_expansion_amount();
  if (expand_bytes > 0) {
    // No need for an ergo logging here,
    // expansion_amount() does this when it returns a value > 0.
    double expand_ms = 0.0;
    if (!expand(expand_bytes, _workers, &expand_ms)) {
      // We failed to expand the heap. Cannot do anything about it.
    }
    phase_times()->record_expand_heap_time(expand_ms);
  }
}

bool G1CollectedHeap::do_collection_pause_at_safepoint() {
  assert_at_safepoint_on_vm_thread();
  guarantee(!is_gc_active(), "collection is not reentrant");

  if (GCLocker::check_active_before_gc()) {
    return false;
  }

  do_collection_pause_at_safepoint_helper();
  return true;
}

G1HeapPrinterMark::G1HeapPrinterMark(G1CollectedHeap* g1h) : _g1h(g1h), _heap_transition(g1h) {
  // This summary needs to be printed before incrementing total collections.
  _g1h->rem_set()->print_periodic_summary_info("Before GC RS summary",
                                               _g1h->total_collections(),
                                               true /* show_thread_times */);
  _g1h->print_heap_before_gc();
  _g1h->print_heap_regions();
}

G1HeapPrinterMark::~G1HeapPrinterMark() {
  _g1h->policy()->print_age_table();
  _g1h->rem_set()->print_coarsen_stats();
  // We are at the end of the GC. Total collections has already been increased.
  _g1h->rem_set()->print_periodic_summary_info("After GC RS summary",
                                               _g1h->total_collections() - 1,
                                               false /* show_thread_times */);

  _heap_transition.print();
  _g1h->print_heap_regions();
  _g1h->print_heap_after_gc();
  // Print NUMA statistics.
  _g1h->numa()->print_statistics();
}

G1JFRTracerMark::G1JFRTracerMark(STWGCTimer* timer, GCTracer* tracer) :
  _timer(timer), _tracer(tracer) {

  _timer->register_gc_start();
  _tracer->report_gc_start(G1CollectedHeap::heap()->gc_cause(), _timer->gc_start());
  G1CollectedHeap::heap()->trace_heap_before_gc(_tracer);
}

G1JFRTracerMark::~G1JFRTracerMark() {
  G1CollectedHeap::heap()->trace_heap_after_gc(_tracer);
  _timer->register_gc_end();
  _tracer->report_gc_end(_timer->gc_end(), _timer->time_partitions());
}

void G1CollectedHeap::prepare_for_mutator_after_young_collection() {
  Ticks start = Ticks::now();

  _survivor_evac_stats.adjust_desired_plab_size();
  _old_evac_stats.adjust_desired_plab_size();

  // Start a new incremental collection set for the mutator phase.
  start_new_collection_set();
  _allocator->init_mutator_alloc_regions();

  phase_times()->record_prepare_for_mutator_time_ms((Ticks::now() - start).seconds() * 1000.0);
}

void G1CollectedHeap::retire_tlabs() {
  ensure_parsability(true);
}

void G1CollectedHeap::do_collection_pause_at_safepoint_helper() {
  ResourceMark rm;

  IsGCActiveMark active_gc_mark;
  GCIdMark gc_id_mark;
  SvcGCMarker sgcm(SvcGCMarker::MINOR);

  GCTraceCPUTime tcpu(_gc_tracer_stw);

  _bytes_used_during_gc = 0;

  policy()->decide_on_concurrent_start_pause();
  // Record whether this pause may need to trigger a concurrent operation. Later,
  // when we signal the G1ConcurrentMarkThread, the collector state has already
  // been reset for the next pause.
  bool should_start_concurrent_mark_operation = collector_state()->in_concurrent_start_gc();

  // Perform the collection.
  G1YoungCollector collector(gc_cause());
  collector.collect();

  // It should now be safe to tell the concurrent mark thread to start
  // without its logging output interfering with the logging output
  // that came from the pause.
  if (should_start_concurrent_mark_operation) {
    verifier()->verify_bitmap_clear(true /* above_tams_only */);
    // CAUTION: after the start_concurrent_cycle() call below, the concurrent marking
    // thread(s) could be running concurrently with us. Make sure that anything
    // after this point does not assume that we are the only GC thread running.
    // Note: of course, the actual marking work will not start until the safepoint
    // itself is released in SuspendibleThreadSet::desynchronize().
    start_concurrent_cycle(collector.concurrent_operation_is_full_mark());
    ConcurrentGCBreakpoints::notify_idle_to_active();
  }
}

void G1CollectedHeap::complete_cleaning(bool class_unloading_occurred) {
  uint num_workers = workers()->active_workers();
  G1ParallelCleaningTask unlink_task(num_workers, class_unloading_occurred);
  workers()->run_task(&unlink_task);
}

bool G1STWSubjectToDiscoveryClosure::do_object_b(oop obj) {
  assert(obj != nullptr, "must not be null");
  assert(_g1h->is_in_reserved(obj), "Trying to discover obj " PTR_FORMAT " not in heap", p2i(obj));
  // The areas the CM and STW ref processor manage must be disjoint. The is_in_cset() below
  // may falsely indicate that this is not the case here: however the collection set only
  // contains old regions when concurrent mark is not running.
  return _g1h->is_in_cset(obj) || _g1h->heap_region_containing(obj)->is_survivor();
}

void G1CollectedHeap::make_pending_list_reachable() {
  if (collector_state()->in_concurrent_start_gc()) {
    oop pll_head = Universe::reference_pending_list();
    if (pll_head != nullptr) {
      // Any valid worker id is fine here as we are in the VM thread and single-threaded.
      _cm->mark_in_bitmap(0 /* worker_id */, pll_head);
    }
  }
}

void G1CollectedHeap::set_humongous_stats(uint num_humongous_total, uint num_humongous_candidates) {
  _num_humongous_objects = num_humongous_total;
  _num_humongous_reclaim_candidates = num_humongous_candidates;
}

bool G1CollectedHeap::should_sample_collection_set_candidates() const {
  G1CollectionSetCandidates* candidates = G1CollectedHeap::heap()->collection_set()->candidates();
  return candidates != nullptr && candidates->num_remaining() > 0;
}

void G1CollectedHeap::set_collection_set_candidates_stats(G1MonotonicArenaMemoryStats& stats) {
  _collection_set_candidates_card_set_stats = stats;
}

void G1CollectedHeap::set_young_gen_card_set_stats(const G1MonotonicArenaMemoryStats& stats) {
  _young_gen_card_set_stats = stats;
}

void G1CollectedHeap::record_obj_copy_mem_stats() {
  policy()->old_gen_alloc_tracker()->
    add_allocated_bytes_since_last_gc(_old_evac_stats.allocated() * HeapWordSize);

  _gc_tracer_stw->report_evacuation_statistics(create_g1_evac_summary(&_survivor_evac_stats),
                                               create_g1_evac_summary(&_old_evac_stats));
}

void G1CollectedHeap::clear_bitmap_for_region(HeapRegion* hr) {
  concurrent_mark()->clear_bitmap_for_region(hr);
}

void G1CollectedHeap::free_region(HeapRegion* hr, FreeRegionList* free_list) {
  assert(!hr->is_free(), "the region should not be free");
  assert(!hr->is_empty(), "the region should not be empty");
  assert(_hrm.is_available(hr->hrm_index()), "region should be committed");

  // Reset region metadata to allow reuse.
  hr->hr_clear(true /* clear_space */);
  _policy->remset_tracker()->update_at_free(hr);

  if (free_list != nullptr) {
    free_list->add_ordered(hr);
  }
}

void G1CollectedHeap::free_humongous_region(HeapRegion* hr,
                                            FreeRegionList* free_list) {
  assert(hr->is_humongous(), "this is only for humongous regions");
  hr->clear_humongous();
  free_region(hr, free_list);
}

void G1CollectedHeap::remove_from_old_gen_sets(const uint old_regions_removed,
                                               const uint humongous_regions_removed) {
  if (old_regions_removed > 0 || humongous_regions_removed > 0) {
    MutexLocker x(OldSets_lock, Mutex::_no_safepoint_check_flag);
    _old_set.bulk_remove(old_regions_removed);
    _humongous_set.bulk_remove(humongous_regions_removed);
  }

}

void G1CollectedHeap::prepend_to_freelist(FreeRegionList* list) {
  assert(list != nullptr, "list can't be null");
  if (!list->is_empty()) {
    MutexLocker x(FreeList_lock, Mutex::_no_safepoint_check_flag);
    _hrm.insert_list_into_free_list(list);
  }
}

void G1CollectedHeap::decrement_summary_bytes(size_t bytes) {
  decrease_used(bytes);
}

void G1CollectedHeap::clear_eden() {
  _eden.clear();
}

void G1CollectedHeap::clear_collection_set() {
  collection_set()->clear();
}

void G1CollectedHeap::rebuild_free_region_list() {
  Ticks start = Ticks::now();
  _hrm.rebuild_free_list(workers());
  phase_times()->record_total_rebuild_freelist_time_ms((Ticks::now() - start).seconds() * 1000.0);
}

class G1AbandonCollectionSetClosure : public HeapRegionClosure {
public:
  virtual bool do_heap_region(HeapRegion* r) {
    assert(r->in_collection_set(), "Region %u must have been in collection set", r->hrm_index());
    G1CollectedHeap::heap()->clear_region_attr(r);
    r->clear_young_index_in_cset();
    return false;
  }
};

void G1CollectedHeap::abandon_collection_set(G1CollectionSet* collection_set) {
  G1AbandonCollectionSetClosure cl;
  collection_set_iterate_all(&cl);

  collection_set->clear();
  collection_set->stop_incremental_building();
}

bool G1CollectedHeap::is_old_gc_alloc_region(HeapRegion* hr) {
  return _allocator->is_retained_old_region(hr);
}

void G1CollectedHeap::set_region_short_lived_locked(HeapRegion* hr) {
  _eden.add(hr);
  _policy->set_region_eden(hr);
}

#ifdef ASSERT

class NoYoungRegionsClosure: public HeapRegionClosure {
private:
  bool _success;
public:
  NoYoungRegionsClosure() : _success(true) { }
  bool do_heap_region(HeapRegion* r) {
    if (r->is_young()) {
      log_error(gc, verify)("Region [" PTR_FORMAT ", " PTR_FORMAT ") tagged as young",
                            p2i(r->bottom()), p2i(r->end()));
      _success = false;
    }
    return false;
  }
  bool success() { return _success; }
};

bool G1CollectedHeap::check_young_list_empty() {
  bool ret = (young_regions_count() == 0);

  NoYoungRegionsClosure closure;
  heap_region_iterate(&closure);
  ret = ret && closure.success();

  return ret;
}

#endif // ASSERT

// Remove the given HeapRegion from the appropriate region set.
void G1CollectedHeap::prepare_region_for_full_compaction(HeapRegion* hr) {
   if (hr->is_humongous()) {
    _humongous_set.remove(hr);
  } else if (hr->is_old()) {
    _old_set.remove(hr);
  } else if (hr->is_young()) {
    // Note that emptying the eden and survivor lists is postponed and instead
    // done as the first step when rebuilding the regions sets again. The reason
    // for this is that during a full GC string deduplication needs to know if
    // a collected region was young or old when the full GC was initiated.
    hr->uninstall_surv_rate_group();
  } else {
    // We ignore free regions, we'll empty the free list afterwards.
    assert(hr->is_free(), "it cannot be another type");
  }
}

void G1CollectedHeap::increase_used(size_t bytes) {
  _summary_bytes_used += bytes;
}

void G1CollectedHeap::decrease_used(size_t bytes) {
  assert(_summary_bytes_used >= bytes,
         "invariant: _summary_bytes_used: " SIZE_FORMAT " should be >= bytes: " SIZE_FORMAT,
         _summary_bytes_used, bytes);
  _summary_bytes_used -= bytes;
}

void G1CollectedHeap::set_used(size_t bytes) {
  _summary_bytes_used = bytes;
}

class RebuildRegionSetsClosure : public HeapRegionClosure {
private:
  bool _free_list_only;

  HeapRegionSet* _old_set;
  HeapRegionSet* _humongous_set;

  HeapRegionManager* _hrm;

  size_t _total_used;

public:
  RebuildRegionSetsClosure(bool free_list_only,
                           HeapRegionSet* old_set,
                           HeapRegionSet* humongous_set,
                           HeapRegionManager* hrm) :
    _free_list_only(free_list_only), _old_set(old_set),
    _humongous_set(humongous_set), _hrm(hrm), _total_used(0) {
    assert(_hrm->num_free_regions() == 0, "pre-condition");
    if (!free_list_only) {
      assert(_old_set->is_empty(), "pre-condition");
      assert(_humongous_set->is_empty(), "pre-condition");
    }
  }

  bool do_heap_region(HeapRegion* r) {
    if (r->is_empty()) {
      assert(r->rem_set()->is_empty(), "Empty regions should have empty remembered sets.");
      // Add free regions to the free list
      r->set_free();
      _hrm->insert_into_free_list(r);
    } else if (!_free_list_only) {
      assert(r->rem_set()->is_empty(), "At this point remembered sets must have been cleared.");

      if (r->is_humongous()) {
        _humongous_set->add(r);
      } else {
        assert(r->is_young() || r->is_free() || r->is_old(), "invariant");
        // We now move all (non-humongous, non-old) regions to old gen,
        // and register them as such.
        r->move_to_old();
        _old_set->add(r);
      }
      _total_used += r->used();
    }

    return false;
  }

  size_t total_used() {
    return _total_used;
  }
};

void G1CollectedHeap::rebuild_region_sets(bool free_list_only) {
  assert_at_safepoint_on_vm_thread();

  if (!free_list_only) {
    _eden.clear();
    _survivor.clear();
  }

  RebuildRegionSetsClosure cl(free_list_only,
                              &_old_set, &_humongous_set,
                              &_hrm);
  heap_region_iterate(&cl);

  if (!free_list_only) {
    set_used(cl.total_used());
  }
  assert_used_and_recalculate_used_equal(this);
}

// Methods for the mutator alloc region

HeapRegion* G1CollectedHeap::new_mutator_alloc_region(size_t word_size,
                                                      bool force,
                                                      uint node_index) {
  assert_heap_locked_or_at_safepoint(true /* should_be_vm_thread */);
  bool should_allocate = policy()->should_allocate_mutator_region();
  if (force || should_allocate) {
    HeapRegion* new_alloc_region = new_region(word_size,
                                              HeapRegionType::Eden,
                                              false /* do_expand */,
                                              node_index);
    if (new_alloc_region != nullptr) {
      set_region_short_lived_locked(new_alloc_region);
      _hr_printer.alloc(new_alloc_region, !should_allocate);
      _policy->remset_tracker()->update_at_allocate(new_alloc_region);
      return new_alloc_region;
    }
  }
  return nullptr;
}

void G1CollectedHeap::retire_mutator_alloc_region(HeapRegion* alloc_region,
                                                  size_t allocated_bytes) {
  assert_heap_locked_or_at_safepoint(true /* should_be_vm_thread */);
  assert(alloc_region->is_eden(), "all mutator alloc regions should be eden");

  collection_set()->add_eden_region(alloc_region);
  increase_used(allocated_bytes);
  _eden.add_used_bytes(allocated_bytes);
  _hr_printer.retire(alloc_region);

  // We update the eden sizes here, when the region is retired,
  // instead of when it's allocated, since this is the point that its
  // used space has been recorded in _summary_bytes_used.
  monitoring_support()->update_eden_size();
}

// Methods for the GC alloc regions

bool G1CollectedHeap::has_more_regions(G1HeapRegionAttr dest) {
  if (dest.is_old()) {
    return true;
  } else {
    return survivor_regions_count() < policy()->max_survivor_regions();
  }
}

HeapRegion* G1CollectedHeap::new_gc_alloc_region(size_t word_size, G1HeapRegionAttr dest, uint node_index) {
  assert(FreeList_lock->owned_by_self(), "pre-condition");

  if (!has_more_regions(dest)) {
    return nullptr;
  }

  HeapRegionType type;
  if (dest.is_young()) {
    type = HeapRegionType::Survivor;
  } else {
    type = HeapRegionType::Old;
  }

  HeapRegion* new_alloc_region = new_region(word_size,
                                            type,
                                            true /* do_expand */,
                                            node_index);

  if (new_alloc_region != nullptr) {
    if (type.is_survivor()) {
      new_alloc_region->set_survivor();
      _survivor.add(new_alloc_region);
      register_new_survivor_region_with_region_attr(new_alloc_region);
    } else {
      new_alloc_region->set_old();
    }
    _policy->remset_tracker()->update_at_allocate(new_alloc_region);
    register_region_with_region_attr(new_alloc_region);
    _hr_printer.alloc(new_alloc_region);
    return new_alloc_region;
  }
  return nullptr;
}

void G1CollectedHeap::retire_gc_alloc_region(HeapRegion* alloc_region,
                                             size_t allocated_bytes,
                                             G1HeapRegionAttr dest) {
  _bytes_used_during_gc += allocated_bytes;
  if (dest.is_old()) {
    old_set_add(alloc_region);
  } else {
    assert(dest.is_young(), "Retiring alloc region should be young (%d)", dest.type());
    _survivor.add_used_bytes(allocated_bytes);
  }

  bool const during_im = collector_state()->in_concurrent_start_gc();
  if (during_im && allocated_bytes > 0) {
    _cm->add_root_region(alloc_region);
  }
  _hr_printer.retire(alloc_region);
}

HeapRegion* G1CollectedHeap::alloc_highest_free_region() {
  bool expanded = false;
  uint index = _hrm.find_highest_free(&expanded);

  if (index != G1_NO_HRM_INDEX) {
    if (expanded) {
      log_debug(gc, ergo, heap)("Attempt heap expansion (requested address range outside heap bounds). region size: " SIZE_FORMAT "B",
                                HeapRegion::GrainWords * HeapWordSize);
    }
    return _hrm.allocate_free_regions_starting_at(index, 1);
  }
  return nullptr;
}

void G1CollectedHeap::mark_evac_failure_object(uint worker_id, const oop obj, size_t obj_size) const {
  assert(!_cm->is_marked_in_bitmap(obj), "must be");

  _cm->raw_mark_in_bitmap(obj);
  if (collector_state()->in_concurrent_start_gc()) {
    _cm->add_to_liveness(worker_id, obj, obj_size);
  }
}

// Optimized nmethod scanning
class RegisterNMethodOopClosure: public OopClosure {
  G1CollectedHeap* _g1h;
  nmethod* _nm;

public:
  RegisterNMethodOopClosure(G1CollectedHeap* g1h, nmethod* nm) :
    _g1h(g1h), _nm(nm) {}

  void do_oop(oop* p) {
    oop heap_oop = RawAccess<>::oop_load(p);
    if (!CompressedOops::is_null(heap_oop)) {
      oop obj = CompressedOops::decode_not_null(heap_oop);
      HeapRegion* hr = _g1h->heap_region_containing(obj);
      assert(!hr->is_continues_humongous(),
             "trying to add code root " PTR_FORMAT " in continuation of humongous region " HR_FORMAT
             " starting at " HR_FORMAT,
             p2i(_nm), HR_FORMAT_PARAMS(hr), HR_FORMAT_PARAMS(hr->humongous_start_region()));

      // HeapRegion::add_code_root_locked() avoids adding duplicate entries.
      hr->add_code_root_locked(_nm);
    }
  }

  void do_oop(narrowOop* p) { ShouldNotReachHere(); }
};

class UnregisterNMethodOopClosure: public OopClosure {
  G1CollectedHeap* _g1h;
  nmethod* _nm;

public:
  UnregisterNMethodOopClosure(G1CollectedHeap* g1h, nmethod* nm) :
    _g1h(g1h), _nm(nm) {}

  void do_oop(oop* p) {
    oop heap_oop = RawAccess<>::oop_load(p);
    if (!CompressedOops::is_null(heap_oop)) {
      oop obj = CompressedOops::decode_not_null(heap_oop);
      HeapRegion* hr = _g1h->heap_region_containing(obj);
      assert(!hr->is_continues_humongous(),
             "trying to remove code root " PTR_FORMAT " in continuation of humongous region " HR_FORMAT
             " starting at " HR_FORMAT,
             p2i(_nm), HR_FORMAT_PARAMS(hr), HR_FORMAT_PARAMS(hr->humongous_start_region()));

      hr->remove_code_root(_nm);
    }
  }

  void do_oop(narrowOop* p) { ShouldNotReachHere(); }
};

void G1CollectedHeap::register_nmethod(nmethod* nm) {
  guarantee(nm != nullptr, "sanity");
  RegisterNMethodOopClosure reg_cl(this, nm);
  nm->oops_do(&reg_cl);
}

void G1CollectedHeap::unregister_nmethod(nmethod* nm) {
  guarantee(nm != nullptr, "sanity");
  UnregisterNMethodOopClosure reg_cl(this, nm);
  nm->oops_do(&reg_cl, true);
}

void G1CollectedHeap::update_used_after_gc(bool evacuation_failed) {
  if (evacuation_failed) {
    // Reset the G1EvacuationFailureALot counters and flags
    evac_failure_injector()->reset();

    set_used(recalculate_used());
  } else {
    // The "used" of the collection set have already been subtracted
    // when they were freed.  Add in the bytes used.
    increase_used(_bytes_used_during_gc);
  }
}

class RebuildCodeRootClosure: public CodeBlobClosure {
  G1CollectedHeap* _g1h;

public:
  RebuildCodeRootClosure(G1CollectedHeap* g1h) :
    _g1h(g1h) {}

  void do_code_blob(CodeBlob* cb) {
    nmethod* nm = cb->as_nmethod_or_null();
    if (nm != nullptr) {
      _g1h->register_nmethod(nm);
    }
  }
};

void G1CollectedHeap::rebuild_code_roots() {
  RebuildCodeRootClosure blob_cl(this);
  CodeCache::blobs_do(&blob_cl);
}

void G1CollectedHeap::initialize_serviceability() {
  _monitoring_support->initialize_serviceability();
}

MemoryUsage G1CollectedHeap::memory_usage() {
  return _monitoring_support->memory_usage();
}

GrowableArray<GCMemoryManager*> G1CollectedHeap::memory_managers() {
  return _monitoring_support->memory_managers();
}

GrowableArray<MemoryPool*> G1CollectedHeap::memory_pools() {
  return _monitoring_support->memory_pools();
}

void G1CollectedHeap::fill_with_dummy_object(HeapWord* start, HeapWord* end, bool zap) {
  HeapRegion* region = heap_region_containing(start);
  region->fill_with_dummy_object(start, pointer_delta(end, start), zap);
}

void G1CollectedHeap::start_codecache_marking_cycle_if_inactive(bool concurrent_mark_start) {
  // We can reach here with an active code cache marking cycle either because the
  // previous G1 concurrent marking cycle was undone (if heap occupancy after the
  // concurrent start young collection was below the threshold) or aborted. See
  // CodeCache::on_gc_marking_cycle_finish() why this is.  We must not start a new code
  // cache cycle then. If we are about to start a new g1 concurrent marking cycle we
  // still have to arm all nmethod entry barriers. They are needed for adding oop
  // constants to the SATB snapshot. Full GC does not need nmethods to be armed.
  if (!CodeCache::is_gc_marking_cycle_active()) {
    CodeCache::on_gc_marking_cycle_start();
  }
  if (concurrent_mark_start) {
    CodeCache::arm_all_nmethods();
  }
}

void G1CollectedHeap::finish_codecache_marking_cycle() {
  CodeCache::on_gc_marking_cycle_finish();
  CodeCache::arm_all_nmethods();
}<|MERGE_RESOLUTION|>--- conflicted
+++ resolved
@@ -203,31 +203,8 @@
   size_t word_size_sum = num_regions * HeapRegion::GrainWords;
   assert(word_size <= word_size_sum, "sanity");
 
-<<<<<<< HEAD
-  // The passed in hr will be the "starts humongous" region. The header
-  // of the new object will be placed at the bottom of this region.
-  HeapWord* new_obj = first_hr->bottom();
-  // This will be the new top of the new object.
-  HeapWord* obj_top = new_obj + word_size;
-
-  // First, we need to zero the header of the space that we will be
-  // allocating. When we update top further down, some refinement
-  // threads might try to scan the region. By zeroing the header we
-  // ensure that any thread that will try to scan the region will
-  // come across the zero klass word and bail out.
-  //
-  // NOTE: It would not have been correct to have used
-  // CollectedHeap::fill_with_object() and make the space look like
-  // an int array. The thread that is doing the allocation will
-  // later update the object header to a potentially different array
-  // type and, for a very short period of time, the klass and length
-  // fields will be inconsistent. This could cause a refinement
-  // thread to calculate the object size incorrectly.
-  Copy::fill_to_bytes(new_obj, oopDesc::base_offset_in_bytes(), 0);
-=======
   // How many words memory we "waste" which cannot hold a filler object.
   size_t words_not_fillable = 0;
->>>>>>> 0dca573c
 
   // Pad out the unused tail of the last region with filler
   // objects, for improved usage accounting.
