/*
 * Copyright (c) 2014, 2018, Oracle and/or its affiliates. All rights reserved.
 * DO NOT ALTER OR REMOVE COPYRIGHT NOTICES OR THIS FILE HEADER.
 *
 * This code is free software; you can redistribute it and/or modify it
 * under the terms of the GNU General Public License version 2 only, as
 * published by the Free Software Foundation.
 *
 * This code is distributed in the hope that it will be useful, but WITHOUT
 * ANY WARRANTY; without even the implied warranty of MERCHANTABILITY or
 * FITNESS FOR A PARTICULAR PURPOSE.  See the GNU General Public License
 * version 2 for more details (a copy is included in the LICENSE file that
 * accompanied this code).
 *
 * You should have received a copy of the GNU General Public License version
 * 2 along with this work; if not, write to the Free Software Foundation,
 * Inc., 51 Franklin St, Fifth Floor, Boston, MA 02110-1301 USA.
 *
 * Please contact Oracle, 500 Oracle Parkway, Redwood Shores, CA 94065 USA
 * or visit www.oracle.com if you need additional information or have any
 * questions.
 *
 */

#ifndef SHARE_VM_GC_G1_G1PARSCANTHREADSTATE_INLINE_HPP
#define SHARE_VM_GC_G1_G1PARSCANTHREADSTATE_INLINE_HPP

#include "gc/g1/g1ParScanThreadState.hpp"
#include "gc/g1/g1RemSet.hpp"
#include "oops/access.inline.hpp"
#include "oops/oop.inline.hpp"

<<<<<<< HEAD
template <class T> void G1ParScanThreadState::do_oop_evac(T* p, HeapRegion* from) {
=======
template <class T> void G1ParScanThreadState::do_oop_evac(T* p) {
>>>>>>> d006828c
  // Reference should not be NULL here as such are never pushed to the task queue.
  oop obj = RawAccess<OOP_NOT_NULL>::oop_load(p);

  // Although we never intentionally push references outside of the collection
  // set, due to (benign) races in the claim mechanism during RSet scanning more
  // than one thread might claim the same card. So the same card may be
  // processed multiple times, and so we might get references into old gen here.
  // So we need to redo this check.
  const InCSetState in_cset_state = _g1h->in_cset_state(obj);
  if (in_cset_state.is_in_cset()) {
    markOop m = obj->mark_raw();
    if (m->is_marked()) {
      obj = (oop) m->decode_pointer();
    } else {
      obj = copy_to_survivor_space(in_cset_state, obj, m);
    }
<<<<<<< HEAD
    RawAccess<>::oop_store(p, obj);
=======
    RawAccess<OOP_NOT_NULL>::oop_store(p, obj);
>>>>>>> d006828c
  } else if (in_cset_state.is_humongous()) {
    _g1h->set_humongous_is_live(obj);
  } else {
    assert(in_cset_state.is_default(),
           "In_cset_state must be NotInCSet here, but is " CSETSTATE_FORMAT, in_cset_state.value());
  }

  assert(obj != NULL, "Must be");
  if (!HeapRegion::is_in_same_region(p, obj)) {
    HeapRegion* from = _g1h->heap_region_containing(p);
    update_rs(from, p, obj);
  }
}

template <class T> inline void G1ParScanThreadState::push_on_queue(T* ref) {
  assert(verify_ref(ref), "sanity");
  _refs->push(ref);
}

inline void G1ParScanThreadState::do_oop_partial_array(oop* p) {
  assert(has_partial_array_mask(p), "invariant");
  oop from_obj = clear_partial_array_mask(p);

  assert(_g1h->is_in_reserved(from_obj), "must be in heap.");
  assert(from_obj->is_objArray(), "must be obj array");
  objArrayOop from_obj_array = objArrayOop(from_obj);
  // The from-space object contains the real length.
  int length                 = from_obj_array->length();

  assert(from_obj->is_forwarded(), "must be forwarded");
  oop to_obj                 = from_obj->forwardee();
  assert(from_obj != to_obj, "should not be chunking self-forwarded objects");
  objArrayOop to_obj_array   = objArrayOop(to_obj);
  // We keep track of the next start index in the length field of the
  // to-space object.
  int next_index             = to_obj_array->length();
  assert(0 <= next_index && next_index < length,
         "invariant, next index: %d, length: %d", next_index, length);

  int start                  = next_index;
  int end                    = length;
  int remainder              = end - start;
  // We'll try not to push a range that's smaller than ParGCArrayScanChunk.
  if (remainder > 2 * ParGCArrayScanChunk) {
    end = start + ParGCArrayScanChunk;
    to_obj_array->set_length(end);
    // Push the remainder before we process the range in case another
    // worker has run out of things to do and can steal it.
    oop* from_obj_p = set_partial_array_mask(from_obj);
    push_on_queue(from_obj_p);
  } else {
    assert(length == end, "sanity");
    // We'll process the final range for this object. Restore the length
    // so that the heap remains parsable in case of evacuation failure.
    to_obj_array->set_length(end);
  }
  _scanner.set_region(_g1h->heap_region_containing(to_obj));
  // Process indexes [start,end). It will also process the header
  // along with the first chunk (i.e., the chunk with start == 0).
  // Note that at this point the length field of to_obj_array is not
  // correct given that we are using it to keep track of the next
  // start index. oop_iterate_range() (thankfully!) ignores the length
  // field and only relies on the start / end parameters.  It does
  // however return the size of the object which will be incorrect. So
  // we have to ignore it even if we wanted to use it.
  to_obj_array->oop_iterate_range(&_scanner, start, end);
}

inline void G1ParScanThreadState::deal_with_reference(oop* ref_to_scan) {
  if (!has_partial_array_mask(ref_to_scan)) {
    do_oop_evac(ref_to_scan);
  } else {
    do_oop_partial_array(ref_to_scan);
  }
}

inline void G1ParScanThreadState::deal_with_reference(narrowOop* ref_to_scan) {
  assert(!has_partial_array_mask(ref_to_scan), "NarrowOop* elements should never be partial arrays.");
  do_oop_evac(ref_to_scan);
}

inline void G1ParScanThreadState::dispatch_reference(StarTask ref) {
  assert(verify_task(ref), "sanity");
  if (ref.is_narrow()) {
    deal_with_reference((narrowOop*)ref);
  } else {
    deal_with_reference((oop*)ref);
  }
}

void G1ParScanThreadState::steal_and_trim_queue(RefToScanQueueSet *task_queues) {
  StarTask stolen_task;
  while (task_queues->steal(_worker_id, &_hash_seed, stolen_task)) {
    assert(verify_task(stolen_task), "sanity");
    dispatch_reference(stolen_task);

    // We've just processed a reference and we might have made
    // available new entries on the queues. So we have to make sure
    // we drain the queues as necessary.
    trim_queue();
  }
}

#endif // SHARE_VM_GC_G1_G1PARSCANTHREADSTATE_INLINE_HPP<|MERGE_RESOLUTION|>--- conflicted
+++ resolved
@@ -30,11 +30,7 @@
 #include "oops/access.inline.hpp"
 #include "oops/oop.inline.hpp"
 
-<<<<<<< HEAD
-template <class T> void G1ParScanThreadState::do_oop_evac(T* p, HeapRegion* from) {
-=======
 template <class T> void G1ParScanThreadState::do_oop_evac(T* p) {
->>>>>>> d006828c
   // Reference should not be NULL here as such are never pushed to the task queue.
   oop obj = RawAccess<OOP_NOT_NULL>::oop_load(p);
 
@@ -51,11 +47,7 @@
     } else {
       obj = copy_to_survivor_space(in_cset_state, obj, m);
     }
-<<<<<<< HEAD
-    RawAccess<>::oop_store(p, obj);
-=======
     RawAccess<OOP_NOT_NULL>::oop_store(p, obj);
->>>>>>> d006828c
   } else if (in_cset_state.is_humongous()) {
     _g1h->set_humongous_is_live(obj);
   } else {
