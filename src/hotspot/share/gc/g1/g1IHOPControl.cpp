--- conflicted
+++ resolved
@@ -113,13 +113,8 @@
     );
 }
 
-<<<<<<< HEAD
-double G1AdaptiveIHOPControl::get_new_prediction(TruncatedSeq const* seq) const {
-  return _predictor->get_new_lower_zero_bound_prediction(seq);
-=======
 double G1AdaptiveIHOPControl::predict(TruncatedSeq const* seq) const {
   return _predictor->predict_zero_bounded(seq);
->>>>>>> c7a2e3b8
 }
 
 bool G1AdaptiveIHOPControl::have_enough_data_for_prediction() const {
@@ -129,13 +124,8 @@
 
 size_t G1AdaptiveIHOPControl::get_conc_mark_start_threshold() {
   if (have_enough_data_for_prediction()) {
-<<<<<<< HEAD
-    double pred_marking_time = get_new_prediction(&_marking_times_s);
-    double pred_promotion_rate = get_new_prediction(&_allocation_rate_s);
-=======
     double pred_marking_time = predict(&_marking_times_s);
     double pred_promotion_rate = predict(&_allocation_rate_s);
->>>>>>> c7a2e3b8
     size_t pred_promotion_size = (size_t)(pred_marking_time * pred_promotion_rate);
 
     size_t predicted_needed_bytes_during_marking =
@@ -182,13 +172,8 @@
                       actual_target,
                       G1CollectedHeap::heap()->used(),
                       _last_unrestrained_young_size,
-<<<<<<< HEAD
-                      get_new_prediction(&_allocation_rate_s),
-                      get_new_prediction(&_marking_times_s) * 1000.0,
-=======
                       predict(&_allocation_rate_s),
                       predict(&_marking_times_s) * 1000.0,
->>>>>>> c7a2e3b8
                       have_enough_data_for_prediction() ? "true" : "false");
 }
 
@@ -198,12 +183,7 @@
                                           actual_target_threshold(),
                                           G1CollectedHeap::heap()->used(),
                                           _last_unrestrained_young_size,
-<<<<<<< HEAD
-                                          get_new_prediction(&_allocation_rate_s),
-                                          get_new_prediction(&_marking_times_s),
-=======
                                           predict(&_allocation_rate_s),
                                           predict(&_marking_times_s),
->>>>>>> c7a2e3b8
                                           have_enough_data_for_prediction());
 }