--- conflicted
+++ resolved
@@ -28,13 +28,6 @@
 import jdk.jfr.internal.event.EventConfiguration;
 
 public final class EventConfigurations {
-<<<<<<< HEAD
-    public static final EventConfiguration FILE_READ = Utils.getConfiguration(FileReadEvent.class);
-    public static final EventConfiguration FILE_WRITE = Utils.getConfiguration(FileWriteEvent.class);
-    public static final EventConfiguration FILE_FORCE = Utils.getConfiguration(FileForceEvent.class);
-    public static final EventConfiguration ERROR_THROWN = Utils.getConfiguration(ErrorThrownEvent.class);
-    public static final EventConfiguration EXCEPTION_THROWN = Utils.getConfiguration(ExceptionThrownEvent.class);
-=======
     public static final EventConfiguration SOCKET_READ = JVMSupport.getConfiguration(SocketReadEvent.class);
     public static final EventConfiguration SOCKET_WRITE = JVMSupport.getConfiguration(SocketWriteEvent.class);
     public static final EventConfiguration FILE_READ = JVMSupport.getConfiguration(FileReadEvent.class);
@@ -42,5 +35,4 @@
     public static final EventConfiguration FILE_FORCE = JVMSupport.getConfiguration(FileForceEvent.class);
     public static final EventConfiguration ERROR_THROWN = JVMSupport.getConfiguration(ErrorThrownEvent.class);
     public static final EventConfiguration EXCEPTION_THROWN = JVMSupport.getConfiguration(ExceptionThrownEvent.class);
->>>>>>> 7f094353
 }